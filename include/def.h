--- conflicted
+++ resolved
@@ -9,12 +9,10 @@
 #define RISCV64
 #endif
 
-<<<<<<< HEAD
 #ifdef __loongarch64__
 #define LOONGARCH64
 #endif
 
-=======
 #ifdef RISCV64
 
 // according to the riscv sbi spec
@@ -52,5 +50,4 @@
 	return x0;
 }
 #endif /* ARM64 */
->>>>>>> e01eb074
 #endif /* __HVISOR_DEF_H */