--- conflicted
+++ resolved
@@ -65,52 +65,12 @@
 #define HVISOR_HC_SHUTDOWN_ZONE  3
 #define HVISOR_HC_ZONE_LIST      4
 
-<<<<<<< HEAD
 #ifdef LOONGARCH64
 
 #define HVISOR_CLEAR_INJECT_IRQ _IO(1, 6) // used for ioctl
-#define HVISOR_HC_CLEAR_INJECT_IRQ 5 // hvcall code in hvisor
+#define HVISOR_HC_CLEAR_INJECT_IRQ 20 // hvcall code in hvisor
 
 #endif /* LOONGARCH64 */
-
-#ifdef RISCV64
-
-// according to the riscv sbi spec
-// SBI return has the following format:
-// struct sbiret
-//  {
-//  long error;
-//  long value;
-// };
-
-// a0: error, a1: value
-static inline __u64 hvisor_call(__u64 code,__u64 arg0, __u64 arg1) {
-	register __u64 a0 asm("a0") = code;
-	register __u64 a1 asm("a1") = arg0;
-	register __u64 a2 asm("a2") = arg1;
-	register __u64 a7 asm("a7") = 0x114514;
-	asm volatile ("ecall"
-	        : "+r" (a0), "+r" (a1)
-			: "r" (a2), "r" (a7)
-			: "memory");
-	return a1;
-}
-#endif
-
-#ifdef ARM64
-static inline __u64 hvisor_call(__u64 code, __u64 arg0, __u64 arg1) {
-	register __u64 x0 asm("x0") = code;
-	register __u64 x1 asm("x1") = arg0;
-	register __u64 x2 asm("x2") = arg1;
-
-	asm volatile ("hvc #0x4856"
-	        : "+r" (x0)
-			: "r" (x1), "r" (x2)
-			: "memory");
-	return x0;
-}
-#endif /* ARM64 */
-
 #ifdef LOONGARCH64
 static inline __u64 hvisor_call(__u64 code, __u64 arg0, __u64 arg1) {
 	register __u64 a0 asm("a0") = code;
@@ -123,6 +83,4 @@
 }
 #endif /* LOONGARCH64 */
 
-=======
->>>>>>> e01eb074
 #endif /* __HVISOR_H */