<<<<<<< HEAD
KDIR ?= 
=======
KDIR ?= ../../nxp/OK8MP-linux-kernel
>>>>>>> ebc667cd
DEV ?= /dev/sda1
ARCH ?= arm64
LOG ?= LOG_INFO
DEBUG ?= n

export KDIR
export ARCH
export LOG
.PHONY: all env tools driver clean

# check if KDIR is set
ifeq ($(KDIR),)
$(error Linux kernel directory is not set. Please set environment variable 'KDIR')
endif

all: tools driver

env:
	git submodule update --init --recursive

tools: env
	$(MAKE) -C tools all

driver: env
	$(MAKE) -C driver all

transfer: all
	./trans_file.sh ./tools/hvisor 
	./trans_file.sh ./driver/hvisor.ko 

# transfer_nxp: all
# 	sudo mount $(DEV) /mnt/
# 	sudo rm -f /mnt/home/arm64/hvisor /mnt/home/arm64/hvisor.ko
# 	sudo cp ./tools/hvisor /mnt/home/arm64
# 	sudo cp ./driver/hvisor.ko /mnt/home/arm64
# 	sudo umount $(DEV)

transfer_nxp: all
	sudo cp ./tools/hvisor ~/tftp
	sudo cp ./tools/ivc_demo ~/tftp
	sudo cp ./tools/rpmsg_demo ~/tftp
	sudo cp ./driver/hvisor.ko ~/tftp
	sudo cp ./driver/ivc.ko ~/tftp

clean:
	make -C tools clean
	make -C driver clean<|MERGE_RESOLUTION|>--- conflicted
+++ resolved
@@ -1,8 +1,4 @@
-<<<<<<< HEAD
 KDIR ?= 
-=======
-KDIR ?= ../../nxp/OK8MP-linux-kernel
->>>>>>> ebc667cd
 DEV ?= /dev/sda1
 ARCH ?= arm64
 LOG ?= LOG_INFO
