--- conflicted
+++ resolved
@@ -1,3 +1,5 @@
+#include <linux/init.h>
+#include <linux/interrupt.h>
 #include <linux/init.h>
 #include <linux/interrupt.h>
 #include <linux/kernel.h>
@@ -83,11 +85,6 @@
     int err = 0;
     zone_config_t *zone_config = kmalloc(sizeof(zone_config_t), GFP_KERNEL);
 
-<<<<<<< HEAD
-    pr_info("debug: hvisor_zone_start\n");
-
-=======
->>>>>>> d72d745f
     if (zone_config == NULL) {
         pr_err("hvisor: failed to allocate memory for zone_config\n");
     }
@@ -101,18 +98,8 @@
     // flush_cache(zone_config->kernel_load_paddr, zone_config->kernel_size);
     // flush_cache(zone_config->dtb_load_paddr, zone_config->dtb_size);
 
-<<<<<<< HEAD
-    // pr_info("debug: hvisor_zone_start calling hvisor_call\n");
-
     err = hvisor_call(HVISOR_HC_START_ZONE, __pa(zone_config),
                       sizeof(zone_config_t));
-
-    // pr_info("debug: hvisor_zone_start hvcall done, err: %d\n", err);
-
-=======
-    err = hvisor_call(HVISOR_HC_START_ZONE, __pa(zone_config),
-                      sizeof(zone_config_t));
->>>>>>> d72d745f
     kfree(zone_config);
     return err;
 }
@@ -154,10 +141,6 @@
     memset(zones, 0, args.cnt * sizeof(zone_info_t));
 
     ret = hvisor_call(HVISOR_HC_ZONE_LIST, __pa(zones), args.cnt);
-<<<<<<< HEAD
-
-=======
->>>>>>> d72d745f
     if (ret < 0) {
         pr_err("hvisor: failed to get zone list\n");
         goto out;
@@ -208,13 +191,6 @@
 static int hvisor_map(struct file *filp, struct vm_area_struct *vma) {
     unsigned long phys;
     int err;
-<<<<<<< HEAD
-
-    pr_info("hvior mmap handler, vmarea start: %lx, end: %lx, pgoff: %lx\n",
-            vma->vm_start, vma->vm_end, vma->vm_pgoff);
-
-=======
->>>>>>> d72d745f
     if (vma->vm_pgoff == 0) {
         // virtio_bridge must be aligned to one page.
         phys = virt_to_phys(virtio_bridge);
