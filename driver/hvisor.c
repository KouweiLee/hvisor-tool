#include <linux/kernel.h>
#include <linux/init.h>
#include <linux/module.h>
#include <linux/miscdevice.h>
#include <linux/mm.h>
#include <linux/interrupt.h>
#include <linux/slab.h>
// #include <asm/io.h>
#include <linux/io.h>
#include <linux/sched/signal.h>
#include <linux/of.h>
#include <linux/of_irq.h>
#include <linux/gfp.h>
#include <linux/vmalloc.h>
#include <linux/string.h>
#include <asm/cacheflush.h>
#include <linux/string.h> 
#include <linux/of_reserved_mem.h>
#include "hvisor.h"
#include "zone_config.h"

struct virtio_bridge *virtio_bridge;
int hvisor_irq = -1;
static struct task_struct *task = NULL;

// initial virtio el2 shared region
static int hvisor_init_virtio(void)
{
    int err;
    if (hvisor_irq == -1)
    {
        pr_err("virtio device is not available\n");
        return ENOTTY;
    }
    virtio_bridge = (struct virtio_bridge *)__get_free_pages(GFP_KERNEL, 0);
    if (virtio_bridge == NULL)
        return -ENOMEM;
    SetPageReserved(virt_to_page(virtio_bridge));
    // init device region
    memset(virtio_bridge, 0, sizeof(struct virtio_bridge));
    err = hvisor_call(HVISOR_HC_INIT_VIRTIO, __pa(virtio_bridge), 0);
    if (err)
        return err;
    return 0;
}

// finish virtio req and send result to el2
static int hvisor_finish_req(void)
{
    int err;
    err = hvisor_call(HVISOR_HC_FINISH_REQ, 0, 0);
    if (err)
        return err;
    return 0;
}

// static int flush_cache(__u64 phys_start, __u64 size)
// {
//     struct vm_struct *vma;
//     int err = 0;
//     size = PAGE_ALIGN(size);
//     vma = __get_vm_area(size, VM_IOREMAP, VMALLOC_START, VMALLOC_END);
//     if (!vma)
//     {
//         pr_err("hvisor: failed to allocate virtual kernel memory for image\n");
//         return -ENOMEM;
//     }
//     vma->phys_addr = phys_start;

//     if (ioremap_page_range((unsigned long)vma->addr, (unsigned long)(vma->addr + size), phys_start, PAGE_KERNEL_EXEC))
//     {
//         pr_err("hvisor: failed to ioremap image\n");
//         err = -EFAULT;
//         goto unmap_vma;
//     }
//     // flush icache will also flush dcache
//     flush_icache_range((unsigned long)(vma->addr), (unsigned long)(vma->addr + size));

// unmap_vma:
//     vunmap(vma->addr);
//     return err;
// }

static int hvisor_zone_start(zone_config_t __user *arg)
{
    int err = 0;
    printk("hvisor_zone_start\n");
    zone_config_t *zone_config = kmalloc(sizeof(zone_config_t), GFP_KERNEL);

    if (zone_config == NULL)
    {
        pr_err("hvisor: failed to allocate memory for zone_config\n");
    }

    if (copy_from_user(zone_config, arg, sizeof(zone_config_t)))
    {
        pr_err("hvisor: failed to copy from user\n");
        kfree(zone_config);
        return -EFAULT;
    }

    // flush_cache(zone_config->kernel_load_paddr, zone_config->kernel_size);
    // flush_cache(zone_config->dtb_load_paddr, zone_config->dtb_size);

    err = hvisor_call(HVISOR_HC_START_ZONE, __pa(zone_config), 0);
    kfree(zone_config);
    return err;
}

static int is_reserved_memory(unsigned long phys, unsigned long size) {
    struct device_node *parent, *child;
    struct reserved_mem *rmem;
    phys_addr_t mem_base;
    size_t mem_size;
    int count = 0;
    parent = of_find_node_by_path("/reserved-memory");
    count = of_get_child_count(parent);

    for_each_child_of_node(parent, child) {
        rmem = of_reserved_mem_lookup(child);
        mem_base = rmem->base;
        mem_size = rmem->size;
        if (mem_base <= phys && (mem_base + mem_size) >= (phys + size)) {
            return 1;
        }
    }
    return 0;
}

static int hvisor_zone_list(zone_list_args_t __user *arg)
{
    int ret;
    zone_info_t *zones;
    zone_list_args_t args;

    /* Copy user provided arguments to kernel space */
    if (copy_from_user(&args, arg, sizeof(zone_list_args_t)))
    {
        pr_err("hvisor: failed to copy from user\n");
        return -EFAULT;
    }

    zones = kmalloc(args.cnt * sizeof(zone_info_t), GFP_KERNEL);
    memset(zones, 0, args.cnt * sizeof(zone_info_t));

    ret = hvisor_call(HVISOR_HC_ZONE_LIST, __pa(zones), args.cnt);
    if (ret < 0)
    {
        pr_err("hvisor: failed to get zone list\n");
        goto out;
    }
    // copy result back to user space
    if (copy_to_user(args.zones, zones, ret * sizeof(zone_info_t)))
    {
        pr_err("hvisor: failed to copy to user\n");
        goto out;
    }
out:
    kfree(zones);
    return ret;
}

static long hvisor_ioctl(struct file *file, unsigned int ioctl,
                         unsigned long arg)
{
    int err = 0;
    switch (ioctl)
    {
    case HVISOR_INIT_VIRTIO:
        err = hvisor_init_virtio();
        task = get_current(); // get hvisor user process
        break;
    case HVISOR_ZONE_START:
        err = hvisor_zone_start((zone_config_t __user *)arg);
        break;
    case HVISOR_ZONE_SHUTDOWN:
        err = hvisor_call(HVISOR_HC_SHUTDOWN_ZONE, arg, 0);
        break;
    case HVISOR_ZONE_LIST:
        err = hvisor_zone_list((zone_list_args_t __user *)arg);
        break;
    case HVISOR_FINISH_REQ:
        err = hvisor_finish_req();
        break;
    default:
        err = -EINVAL;
        break;
    }
    return err;
}

// Kernel mmap handler
static int hvisor_map(struct file *filp, struct vm_area_struct *vma)
{
    unsigned long phys;
    int err;

    pr_info("[WHEATFOX] hvior mmap handler, vmarea start: %lx, end: %lx, pgoff: %lx\n", vma->vm_start, vma->vm_end, vma->vm_pgoff);

    if (vma->vm_pgoff == 0)
    {
        // virtio_bridge must be aligned to one page.
        phys = virt_to_phys(virtio_bridge);
        // vma->vm_flags |= (VM_IO | VM_LOCKED | (VM_DONTEXPAND | VM_DONTDUMP)); Not sure should we add this line.
        err = remap_pfn_range(vma,
                              vma->vm_start,
                              phys >> PAGE_SHIFT,
                              vma->vm_end - vma->vm_start,
                              vma->vm_page_prot);
        if (err)
            return err;
        pr_info("virtio bridge mmap succeed!\n");
    } else {
	    size_t size = vma->vm_end - vma->vm_start;
<<<<<<< HEAD
#ifdef LOONGARCH64
        // according to embeded fdt restriction, the reserved memory check is 
        // disabled for loongarch64. please make sure your region in JSON
        // is strictly inside root linux's reserved memory!!!
#else
        // vm_pgoff is the physical page number.
        if (!is_reserved_memory(vma->vm_pgoff << PAGE_SHIFT, size)) {
            pr_err("The physical address to be mapped is not within the reserved memory\n");
            return -EFAULT;
        }
#endif
=======
        // TODO: add check for non root memory region.
        // memremap(0x50000000, 0x30000000, MEMREMAP_WB);
        // vm_pgoff is the physical page number.
        // if (!is_reserved_memory(vma->vm_pgoff << PAGE_SHIFT, size)) {
        //     pr_err("The physical address to be mapped is not within the reserved memory\n");
        //     return -EFAULT;
        // }
>>>>>>> c9f29704
        err = remap_pfn_range(vma,
                              vma->vm_start,
                              vma->vm_pgoff,
                              size,
                              vma->vm_page_prot);
        if (err)
            return err;
        pr_info("non root region mmap succeed!\n");
    }
    return 0;
}

static const struct file_operations hvisor_fops = {
    .owner = THIS_MODULE,
    .unlocked_ioctl = hvisor_ioctl,
    .compat_ioctl = hvisor_ioctl,
    .mmap = hvisor_map,
};

static struct miscdevice hvisor_misc_dev = {
    .minor = MISC_DYNAMIC_MINOR,
    .name = "hvisor",
    .fops = &hvisor_fops,
};

// Interrupt handler for IRQ.
static irqreturn_t irq_handler(int irq, void *dev_id)
{
    struct siginfo info;
    if (dev_id != &hvisor_misc_dev)
    {
        return IRQ_NONE;
    }

    memset(&info, 0, sizeof(struct siginfo));
    info.si_signo = SIGHVI;
    info.si_code = SI_QUEUE;
    info.si_int = 1;
    // Send signale SIGHVI to hvisor user task
    if (task != NULL)
    {
        // pr_info("send signal to hvisor device\n");
        if (send_sig_info(SIGHVI, (struct kernel_siginfo *)&info, task) < 0)
        {
            pr_err("Unable to send signal\n");
        }
    }
    return IRQ_HANDLED;
}

/*
** Module Init function
*/
static int __init hvisor_init(void)
{
    int err;
    struct device_node *node = NULL;
    err = misc_register(&hvisor_misc_dev);
    if (err)
    {
        pr_err("hvisor_misc_register failed!!!\n");
        return err;
    }
    // The irq number must be retrieved from dtb node, because it is different from GIC's IRQ number.
    node = of_find_node_by_path("/hvisor_device");

    if (!node)
    {
        pr_info("hvisor_device node not found in dtb, can't use virtio devices\n");
        // return -ENODEV;
    }
    else
    {
        hvisor_irq = of_irq_get(node, 0);
        pr_info("hvisor_irq in dtb is %d\n", hvisor_irq);
        err = request_irq(hvisor_irq, irq_handler, IRQF_SHARED | IRQF_TRIGGER_RISING, "hvisor", &hvisor_misc_dev);
        if (err)
        {
            pr_err("hvisor cannot register IRQ, err is %d\n", err);
            free_irq(hvisor_irq, &hvisor_misc_dev);
            misc_deregister(&hvisor_misc_dev);
            return err;
        }
    }
    pr_info("hvisor init done!!!\n");
    return 0;
}

/*
** Module Exit function
*/
static void __exit hvisor_exit(void)
{
    if (hvisor_irq != -1)
        free_irq(hvisor_irq, &hvisor_misc_dev);

    if (virtio_bridge != NULL)
    {
        ClearPageReserved(virt_to_page(virtio_bridge));
        free_pages((unsigned long)virtio_bridge, 0);
    }
    misc_deregister(&hvisor_misc_dev);
    pr_info("hvisor exit!!!\n");
}

module_init(hvisor_init);
module_exit(hvisor_exit);

MODULE_LICENSE("GPL");
MODULE_AUTHOR("KouweiLee <15035660024@163.com>");
MODULE_DESCRIPTION("The hvisor device driver");
MODULE_VERSION("1:0.0");<|MERGE_RESOLUTION|>--- conflicted
+++ resolved
@@ -212,19 +212,6 @@
         pr_info("virtio bridge mmap succeed!\n");
     } else {
 	    size_t size = vma->vm_end - vma->vm_start;
-<<<<<<< HEAD
-#ifdef LOONGARCH64
-        // according to embeded fdt restriction, the reserved memory check is 
-        // disabled for loongarch64. please make sure your region in JSON
-        // is strictly inside root linux's reserved memory!!!
-#else
-        // vm_pgoff is the physical page number.
-        if (!is_reserved_memory(vma->vm_pgoff << PAGE_SHIFT, size)) {
-            pr_err("The physical address to be mapped is not within the reserved memory\n");
-            return -EFAULT;
-        }
-#endif
-=======
         // TODO: add check for non root memory region.
         // memremap(0x50000000, 0x30000000, MEMREMAP_WB);
         // vm_pgoff is the physical page number.
@@ -232,7 +219,6 @@
         //     pr_err("The physical address to be mapped is not within the reserved memory\n");
         //     return -EFAULT;
         // }
->>>>>>> c9f29704
         err = remap_pfn_range(vma,
                               vma->vm_start,
                               vma->vm_pgoff,
