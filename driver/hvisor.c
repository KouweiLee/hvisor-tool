#include <linux/kernel.h>
#include <linux/init.h>
#include <linux/module.h>
#include <linux/miscdevice.h>
#include <linux/mm.h>
#include <linux/interrupt.h>
#include <linux/slab.h>
// #include <asm/io.h>
#include <linux/io.h>
#include <linux/sched/signal.h>
#include <linux/of.h>
#include <linux/of_irq.h>
#include <linux/gfp.h>
#include <linux/vmalloc.h>
#include <linux/string.h>
#include <asm/cacheflush.h>
<<<<<<< HEAD
#include <linux/string.h>
=======
#include <linux/string.h> 
#include <linux/of_reserved_mem.h>
>>>>>>> 89466736
#include "hvisor.h"
#include "zone_config.h"

struct virtio_bridge *virtio_bridge;
int hvisor_irq = -1;
static struct task_struct *task = NULL;

// initial virtio el2 shared region
static int hvisor_init_virtio(void)
{
    int err;
    if (hvisor_irq == -1)
    {
        pr_err("virtio device is not available\n");
        return ENOTTY;
    }
    virtio_bridge = (struct virtio_bridge *)__get_free_pages(GFP_KERNEL, 0);
    if (virtio_bridge == NULL)
        return -ENOMEM;
    SetPageReserved(virt_to_page(virtio_bridge));
    // init device region
    memset(virtio_bridge, 0, sizeof(struct virtio_bridge));
    err = hvisor_call(HVISOR_HC_INIT_VIRTIO, __pa(virtio_bridge), 0);
    if (err)
        return err;
    return 0;
}

// finish virtio req and send result to el2
static int hvisor_finish_req(void)
{
    int err;
    err = hvisor_call(HVISOR_HC_FINISH_REQ, 0, 0);
    if (err)
        return err;
    return 0;
}

<<<<<<< HEAD
static int flush_cache(__u64 phys_start, __u64 size)
{
    struct vm_struct *vma;
    int err = 0;
    size = PAGE_ALIGN(size);
    vma = __get_vm_area(size, VM_IOREMAP, VMALLOC_START, VMALLOC_END);
    if (!vma)
    {
        pr_err("hvisor: failed to allocate virtual kernel memory for image\n");
        return -ENOMEM;
    }
    vma->phys_addr = phys_start;

    if (ioremap_page_range((unsigned long)vma->addr, (unsigned long)(vma->addr + size), phys_start, PAGE_KERNEL_EXEC))
    {
        pr_err("hvisor: failed to ioremap image\n");
        err = -EFAULT;
        goto unmap_vma;
    }
    // flush icache will also flush dcache
    flush_icache_range((unsigned long)(vma->addr), (unsigned long)(vma->addr + size));
=======
// static int flush_cache(__u64 phys_start, __u64 size) {
//     struct vm_struct *vma;
//     int err = 0;
//     size = PAGE_ALIGN(size);
//     vma = __get_vm_area(size, VM_IOREMAP, VMALLOC_START, VMALLOC_END);
//     if (!vma) {
//         pr_err("hvisor: failed to allocate virtual kernel memory for image\n");
//         return -ENOMEM;
//     }
//     vma->phys_addr = phys_start;

//     if (ioremap_page_range((unsigned long)vma->addr, (unsigned long)(vma->addr + size), phys_start, PAGE_KERNEL_EXEC)) {
//         pr_err("hvisor: failed to ioremap image\n");
//         err = -EFAULT;
//         goto unmap_vma;
//     }
//     // flush icache will also flush dcache
//     flush_icache_range((unsigned long)(vma->addr), (unsigned long)(vma->addr + size));
>>>>>>> 89466736

// unmap_vma:
//     vunmap(vma->addr);
//     return err;
// }

<<<<<<< HEAD
static int hvisor_zone_start(zone_config_t __user *arg)
{
=======
static int hvisor_zone_start(zone_config_t __user* arg) {
>>>>>>> 89466736
    int err = 0;
    printk("hvisor_zone_start\n");
    zone_config_t *zone_config = kmalloc(sizeof(zone_config_t), GFP_KERNEL);

    if (zone_config == NULL)
    {
        pr_err("hvisor: failed to allocate memory for zone_config\n");
    }

    if (copy_from_user(zone_config, arg, sizeof(zone_config_t)))
    {
        pr_err("hvisor: failed to copy from user\n");
        kfree(zone_config);
        return -EFAULT;
    }

    // flush_cache(zone_config->kernel_load_paddr, zone_config->kernel_size);
    // flush_cache(zone_config->dtb_load_paddr, zone_config->dtb_size);

    err = hvisor_call(HVISOR_HC_START_ZONE, __pa(zone_config), 0);
<<<<<<< HEAD
    kfree(zone_config);
=======
	kfree(zone_config);
>>>>>>> 89466736
    return err;
}

static int is_reserved_memory(unsigned long phys, unsigned long size) {
    struct device_node *parent, *child;
    struct reserved_mem *rmem;
    phys_addr_t mem_base;
    size_t mem_size;
    int count = 0;
    parent = of_find_node_by_path("/reserved-memory");
    count = of_get_child_count(parent);

    for_each_child_of_node(parent, child) {
        rmem = of_reserved_mem_lookup(child);
        mem_base = rmem->base;
        mem_size = rmem->size;
        if (mem_base <= phys && (mem_base + mem_size) >= (phys + size)) {
            return 1;
        }
    }
    return 0;
}

static int hvisor_zone_list(zone_list_args_t __user *arg)
{
    int ret;
    zone_info_t *zones;
    zone_list_args_t args;

    /* Copy user provided arguments to kernel space */
    if (copy_from_user(&args, arg, sizeof(zone_list_args_t)))
    {
        pr_err("hvisor: failed to copy from user\n");
        return -EFAULT;
    }

    zones = kmalloc(args.cnt * sizeof(zone_info_t), GFP_KERNEL);
    memset(zones, 0, args.cnt * sizeof(zone_info_t));

    ret = hvisor_call(HVISOR_HC_ZONE_LIST, __pa(zones), args.cnt);
    if (ret < 0)
    {
        pr_err("hvisor: failed to get zone list\n");
        goto out;
    }
    // copy result back to user space
    if (copy_to_user(args.zones, zones, ret * sizeof(zone_info_t)))
    {
        pr_err("hvisor: failed to copy to user\n");
        goto out;
    }
out:
    kfree(zones);
    return ret;
}

static long hvisor_ioctl(struct file *file, unsigned int ioctl,
                         unsigned long arg)
{
    int err = 0;
    switch (ioctl)
    {
    case HVISOR_INIT_VIRTIO:
        err = hvisor_init_virtio();
        task = get_current(); // get hvisor user process
        break;
    case HVISOR_ZONE_START:
        err = hvisor_zone_start((zone_config_t __user *)arg);
        break;
    case HVISOR_ZONE_SHUTDOWN:
        err = hvisor_call(HVISOR_HC_SHUTDOWN_ZONE, arg, 0);
        break;
    case HVISOR_ZONE_LIST:
        err = hvisor_zone_list((zone_list_args_t __user *)arg);
        break;
    case HVISOR_FINISH_REQ:
        err = hvisor_finish_req();
        break;
    default:
        err = -EINVAL;
        break;
    }
    return err;
}

// Kernel mmap handler
static int hvisor_map(struct file *filp, struct vm_area_struct *vma)
{
    unsigned long phys;
    int err;
    if (vma->vm_pgoff == 0)
    {
        // virtio_bridge must be aligned to one page.
        phys = virt_to_phys(virtio_bridge);
        // vma->vm_flags |= (VM_IO | VM_LOCKED | (VM_DONTEXPAND | VM_DONTDUMP)); Not sure should we add this line.
        err = remap_pfn_range(vma,
                              vma->vm_start,
                              phys >> PAGE_SHIFT,
                              vma->vm_end - vma->vm_start,
                              vma->vm_page_prot);
        if (err)
            return err;
        pr_info("virtio bridge mmap succeed!\n");
<<<<<<< HEAD
    }
    else
    {
        size_t size = vma->vm_end - vma->vm_start;
=======
    } else {
	    size_t size = vma->vm_end - vma->vm_start;
        // vm_pgoff is the physical page number.
        if (!is_reserved_memory(vma->vm_pgoff << PAGE_SHIFT, size)) {
            pr_err("The physical address to be mapped is not within the reserved memory\n");
            return -EFAULT;
        }
>>>>>>> 89466736
        err = remap_pfn_range(vma,
                              vma->vm_start,
                              vma->vm_pgoff,
                              size,
                              vma->vm_page_prot);
        if (err)
            return err;
        pr_info("non root region mmap succeed!\n");
    }
    return 0;
}

static const struct file_operations hvisor_fops = {
    .owner = THIS_MODULE,
    .unlocked_ioctl = hvisor_ioctl,
    .compat_ioctl = hvisor_ioctl,
    .mmap = hvisor_map,
};

static struct miscdevice hvisor_misc_dev = {
    .minor = MISC_DYNAMIC_MINOR,
    .name = "hvisor",
    .fops = &hvisor_fops,
};

// Interrupt handler for IRQ.
static irqreturn_t irq_handler(int irq, void *dev_id)
{
    struct siginfo info;
    if (dev_id != &hvisor_misc_dev)
    {
        return IRQ_NONE;
    }

    memset(&info, 0, sizeof(struct siginfo));
    info.si_signo = SIGHVI;
    info.si_code = SI_QUEUE;
    info.si_int = 1;
    // Send signale SIGHVI to hvisor user task
    if (task != NULL)
    {
        // pr_info("send signal to hvisor device\n");
        if (send_sig_info(SIGHVI, (struct kernel_siginfo *)&info, task) < 0)
        {
            pr_err("Unable to send signal\n");
        }
    }
    return IRQ_HANDLED;
}

/*
** Module Init function
*/
static int __init hvisor_init(void)
{
    int err;
    struct device_node *node = NULL;
    err = misc_register(&hvisor_misc_dev);
    if (err)
    {
        pr_err("hvisor_misc_register failed!!!\n");
        return err;
    }
    // The irq number must be retrieved from dtb node, because it is different from GIC's IRQ number.
    node = of_find_node_by_path("/hvisor_device");

    if (!node)
    {
        pr_info("hvisor_device node not found in dtb, can't use virtio devices\n");
<<<<<<< HEAD
        return -ENODEV;
    }
    else
    {
=======
    } else {
>>>>>>> 89466736
        hvisor_irq = of_irq_get(node, 0);
        err = request_irq(hvisor_irq, irq_handler, IRQF_SHARED | IRQF_TRIGGER_RISING, "hvisor", &hvisor_misc_dev);
        if (err)
        {
            pr_err("hvisor cannot register IRQ, err is %d\n", err);
            free_irq(hvisor_irq, &hvisor_misc_dev);
            misc_deregister(&hvisor_misc_dev);
            return err;
        }
    }
    pr_info("hvisor init done!!!\n");
    return 0;
}

/*
** Module Exit function
*/
static void __exit hvisor_exit(void)
{
    if (hvisor_irq != -1)
        free_irq(hvisor_irq, &hvisor_misc_dev);

    if (virtio_bridge != NULL)
    {
        ClearPageReserved(virt_to_page(virtio_bridge));
        free_pages((unsigned long)virtio_bridge, 0);
    }
    misc_deregister(&hvisor_misc_dev);
    pr_info("hvisor exit!!!\n");
}

module_init(hvisor_init);
module_exit(hvisor_exit);

MODULE_LICENSE("GPL");
MODULE_AUTHOR("KouweiLee <15035660024@163.com>");
MODULE_DESCRIPTION("The hvisor device driver");
MODULE_VERSION("1:0.0");<|MERGE_RESOLUTION|>--- conflicted
+++ resolved
@@ -14,12 +14,8 @@
 #include <linux/vmalloc.h>
 #include <linux/string.h>
 #include <asm/cacheflush.h>
-<<<<<<< HEAD
-#include <linux/string.h>
-=======
 #include <linux/string.h> 
 #include <linux/of_reserved_mem.h>
->>>>>>> 89466736
 #include "hvisor.h"
 #include "zone_config.h"
 
@@ -58,7 +54,6 @@
     return 0;
 }
 
-<<<<<<< HEAD
 static int flush_cache(__u64 phys_start, __u64 size)
 {
     struct vm_struct *vma;
@@ -80,38 +75,14 @@
     }
     // flush icache will also flush dcache
     flush_icache_range((unsigned long)(vma->addr), (unsigned long)(vma->addr + size));
-=======
-// static int flush_cache(__u64 phys_start, __u64 size) {
-//     struct vm_struct *vma;
-//     int err = 0;
-//     size = PAGE_ALIGN(size);
-//     vma = __get_vm_area(size, VM_IOREMAP, VMALLOC_START, VMALLOC_END);
-//     if (!vma) {
-//         pr_err("hvisor: failed to allocate virtual kernel memory for image\n");
-//         return -ENOMEM;
-//     }
-//     vma->phys_addr = phys_start;
-
-//     if (ioremap_page_range((unsigned long)vma->addr, (unsigned long)(vma->addr + size), phys_start, PAGE_KERNEL_EXEC)) {
-//         pr_err("hvisor: failed to ioremap image\n");
-//         err = -EFAULT;
-//         goto unmap_vma;
-//     }
-//     // flush icache will also flush dcache
-//     flush_icache_range((unsigned long)(vma->addr), (unsigned long)(vma->addr + size));
->>>>>>> 89466736
-
-// unmap_vma:
-//     vunmap(vma->addr);
-//     return err;
-// }
-
-<<<<<<< HEAD
+
+unmap_vma:
+    vunmap(vma->addr);
+    return err;
+}
+
 static int hvisor_zone_start(zone_config_t __user *arg)
 {
-=======
-static int hvisor_zone_start(zone_config_t __user* arg) {
->>>>>>> 89466736
     int err = 0;
     printk("hvisor_zone_start\n");
     zone_config_t *zone_config = kmalloc(sizeof(zone_config_t), GFP_KERNEL);
@@ -132,11 +103,7 @@
     // flush_cache(zone_config->dtb_load_paddr, zone_config->dtb_size);
 
     err = hvisor_call(HVISOR_HC_START_ZONE, __pa(zone_config), 0);
-<<<<<<< HEAD
     kfree(zone_config);
-=======
-	kfree(zone_config);
->>>>>>> 89466736
     return err;
 }
 
@@ -240,12 +207,6 @@
         if (err)
             return err;
         pr_info("virtio bridge mmap succeed!\n");
-<<<<<<< HEAD
-    }
-    else
-    {
-        size_t size = vma->vm_end - vma->vm_start;
-=======
     } else {
 	    size_t size = vma->vm_end - vma->vm_start;
         // vm_pgoff is the physical page number.
@@ -253,7 +214,6 @@
             pr_err("The physical address to be mapped is not within the reserved memory\n");
             return -EFAULT;
         }
->>>>>>> 89466736
         err = remap_pfn_range(vma,
                               vma->vm_start,
                               vma->vm_pgoff,
@@ -323,14 +283,10 @@
     if (!node)
     {
         pr_info("hvisor_device node not found in dtb, can't use virtio devices\n");
-<<<<<<< HEAD
         return -ENODEV;
     }
     else
     {
-=======
-    } else {
->>>>>>> 89466736
         hvisor_irq = of_irq_get(node, 0);
         err = request_irq(hvisor_irq, irq_handler, IRQF_SHARED | IRQF_TRIGGER_RISING, "hvisor", &hvisor_misc_dev);
         if (err)
