// SPDX-License-Identifier: GPL-2.0-only
/**
 * Copyright (c) 2025 Syswonder
 *
 * Syswonder Website:
 *      https://www.syswonder.org
 *
 * Authors:
 *      Guowei Li <2401213322@stu.pku.edu.cn>
 */
#include <errno.h>
#include <fcntl.h>
#include <getopt.h>
#include <limits.h>
#include <signal.h>
#include <stdio.h>
#include <stdlib.h>
#include <string.h>
#include <sys/ioctl.h>
#include <sys/mman.h>
#include <sys/prctl.h>
#include <sys/stat.h>
#include <sys/time.h>
#include <sys/uio.h>
#include <time.h>
#include <unistd.h>

#include "hvisor.h"
#include "log.h"
#include "safe_cjson.h"
#include "virtio.h"
#include "virtio_blk.h"
#include "virtio_console.h"
#include "virtio_gpu.h"
#include "virtio_net.h"

/// hvisor kernel module fd
int ko_fd;
volatile struct virtio_bridge *virtio_bridge;

pthread_mutex_t RES_MUTEX = PTHREAD_MUTEX_INITIALIZER;
VirtIODevice *vdevs[MAX_DEVS];
int vdevs_num;

// the index of `zone_mem[i]`
#define VIRT_ADDR 0
#define ZONE0_IPA 1
#define ZONEX_IPA 2
#define MEM_SIZE 3

#define MAX_RAMS 4
unsigned long long zone_mem[MAX_ZONES][MAX_RAMS][4];

#define WAIT_TIME 1000 // 1ms

const char *virtio_device_type_to_string(VirtioDeviceType type) {
    switch (type) {
    case VirtioTNone:
        return "virtio-none";
    case VirtioTNet:
        return "virtio-net";
    case VirtioTBlock:
        return "virtio-blk";
    case VirtioTConsole:
        return "virtio-console";
    case VirtioTGPU:
        return "virtio-gpu";
    default:
        return "unknown";
    }
}

int set_nonblocking(int fd) {
    int flags = fcntl(fd, F_GETFL, 0);
    if (flags == -1) {
        log_error("fcntl(F_GETFL) failed");
        return -1;
    }
    if (fcntl(fd, F_SETFL, flags | O_NONBLOCK) == -1) {
        log_error("fcntl(F_SETFL) failed");
        return -1;
    }
    return 0;
}

int get_zone_ram_index(void *zonex_ipa, int zone_id) {
    for (int i = 0; i < MAX_RAMS; i++) {
        if (zone_mem[zone_id][i][MEM_SIZE] == 0)
            continue;
        ;
        if (zonex_ipa >= zone_mem[zone_id][i][ZONEX_IPA] &&
            zonex_ipa < zone_mem[zone_id][i][ZONEX_IPA] +
                            zone_mem[zone_id][i][MEM_SIZE]) {
            return i;
        }
    }
    log_error("can't find zone mem index for zonex ipa %#x", zonex_ipa);
    return -1;
}

inline int is_queue_full(unsigned int front, unsigned int rear,
                         unsigned int size) {
    if (((rear + 1) & (size - 1)) == front) {
        return 1;
    } else {
        return 0;
    }
}

inline int is_queue_empty(unsigned int front, unsigned int rear) {
    return rear == front;
}

/// Write barrier to make sure all write operations are finished before this
/// operation
inline void write_barrier(void) {
#ifdef ARM64
    asm volatile("dmb ishst" ::: "memory");
#endif
#ifdef RISCV64
    asm volatile("fence w,w" ::: "memory");
#endif
#ifdef LOONGARCH64
    asm volatile("dbar 0" ::: "memory");
#endif
}

inline void read_barrier(void) {
#ifdef ARM64
    asm volatile("dmb ishld" ::: "memory");
#endif
#ifdef RISCV64
    asm volatile("fence r,r" ::: "memory");
#endif
#ifdef LOONGARCH64
    asm volatile("dbar 0" ::: "memory");
#endif
}

inline void rw_barrier(void) {
#ifdef ARM64
    asm volatile("dmb ish" ::: "memory");
#endif
#ifdef RISCV64
    asm volatile("fence rw,rw" ::: "memory");
#endif
#ifdef LOONGARCH64
    asm volatile("dbar 0" ::: "memory");
#endif
}

// create a virtio device.
VirtIODevice *create_virtio_device(VirtioDeviceType dev_type, uint32_t zone_id,
                                   uint64_t base_addr, uint64_t len,
                                   uint32_t irq_id, void *arg0, void *arg1) {
    log_info(
        "create virtio device type %s, zone id %d, base addr %lx, len %lx, "
        "irq id %d",
        virtio_device_type_to_string(dev_type), zone_id, base_addr, len,
        irq_id);
    VirtIODevice *vdev = NULL;
    int is_err;
    vdev = calloc(1, sizeof(VirtIODevice));
    if (vdev == NULL) {
        log_error("failed to allocate virtio device");
        return NULL;
    }
    init_mmio_regs(&vdev->regs, dev_type);
    vdev->base_addr = base_addr;
    vdev->len = len;
    vdev->zone_id = zone_id;
    vdev->irq_id = irq_id;
    vdev->type = dev_type;

    log_info(
        "wheatfox: vdev->base_addr is %lx, vdev->len is %lx, vdev->zone_id "
        "is %d, vdev->irq_id is %d",
        vdev->base_addr, vdev->len, vdev->zone_id, vdev->irq_id);

    switch (dev_type) {
    case VirtioTBlock:
        vdev->regs.dev_feature = BLK_SUPPORTED_FEATURES;
<<<<<<< HEAD
        vdev->dev = init_blk_dev(vdev);
        if (vdev->dev == NULL) {
            log_error("failed to init blk dev");
            free(vdev);
            return NULL;
        }
=======
        init_blk_dev(vdev);
>>>>>>> 999fb4b7
        init_virtio_queue(vdev, dev_type);
        log_info("wheatfox: init_blk_dev and init_virtio_queue finished\n");
        is_err = virtio_blk_init(vdev, (const char *)arg0);
        break;

    case VirtioTNet:
        vdev->regs.dev_feature = NET_SUPPORTED_FEATURES;
        vdev->dev = init_net_dev(arg0);
        init_virtio_queue(vdev, dev_type);
        is_err = virtio_net_init(vdev, (char *)arg1);
        break;

    case VirtioTConsole:
        vdev->regs.dev_feature = CONSOLE_SUPPORTED_FEATURES;
        vdev->dev = init_console_dev();
        init_virtio_queue(vdev, dev_type);
        is_err = virtio_console_init(vdev);
        break;

    case VirtioTGPU:
#ifdef ENABLE_VIRTIO_GPU
        vdev->regs.dev_feature = GPU_SUPPORTED_FEATURES;
        vdev->dev = init_gpu_dev((GPURequestedState *)arg0);
        free(arg0);
        init_virtio_queue(vdev, dev_type);
        is_err = virtio_gpu_init(vdev);
#else
        log_error("virtio gpu is not enabled");
        goto err;
#endif
        break;

    default:
        log_error("unsupported virtio device type");
        goto err;
    }

    if (is_err)

        goto err;

    // If reaches max number of virtual devices
    if (vdevs_num == MAX_DEVS) {
        log_error("virtio device num exceed max limit");
        goto err;
    }

    if (vdev->dev == NULL) {
        log_error("failed to init dev");
        goto err;
    }

    log_info("create %s success", virtio_device_type_to_string(dev_type));
    vdevs[vdevs_num++] = vdev;

    return vdev;

err:
    free(vdev);
    return NULL;
}

void init_virtio_queue(VirtIODevice *vdev, VirtioDeviceType type) {
    VirtQueue *vqs = NULL;

    log_info("Initializing virtio queue for zone:%d, device type:%s",
             vdev->zone_id, virtio_device_type_to_string(type));

    switch (type) {
    case VirtioTBlock:
        vdev->vqs_len = 1;
        vqs = malloc(sizeof(VirtQueue));
        virtqueue_reset(vqs, 0);
        vqs->queue_num_max = VIRTQUEUE_BLK_MAX_SIZE;
        vqs->notify_handler = virtio_blk_notify_handler;
        vqs->dev = vdev;
        vdev->vqs = vqs;
        break;

    case VirtioTNet:
        vdev->vqs_len = NET_MAX_QUEUES;
        vqs = malloc(sizeof(VirtQueue) * NET_MAX_QUEUES);
        for (int i = 0; i < NET_MAX_QUEUES; ++i) {
            virtqueue_reset(vqs, i);
            vqs[i].queue_num_max = VIRTQUEUE_NET_MAX_SIZE;
            vqs[i].dev = vdev;
        }
        vqs[NET_QUEUE_RX].notify_handler = virtio_net_rxq_notify_handler;
        vqs[NET_QUEUE_TX].notify_handler = virtio_net_txq_notify_handler;
        vdev->vqs = vqs;
        break;

    case VirtioTConsole:
        vdev->vqs_len = CONSOLE_MAX_QUEUES;
        vqs = malloc(sizeof(VirtQueue) * CONSOLE_MAX_QUEUES);
        for (int i = 0; i < CONSOLE_MAX_QUEUES; ++i) {
            virtqueue_reset(vqs, i);
            vqs[i].queue_num_max = VIRTQUEUE_CONSOLE_MAX_SIZE;
            vqs[i].dev = vdev;
        }
        vqs[CONSOLE_QUEUE_RX].notify_handler =
            virtio_console_rxq_notify_handler;
        vqs[CONSOLE_QUEUE_TX].notify_handler =
            virtio_console_txq_notify_handler;
        vdev->vqs = vqs;
        break;

    case VirtioTGPU:
#ifdef ENABLE_VIRTIO_GPU
        vdev->vqs_len = GPU_MAX_QUEUES;
        vqs = malloc(sizeof(VirtQueue) * GPU_MAX_QUEUES);
        for (int i = 0; i < GPU_MAX_QUEUES; ++i) {
            virtqueue_reset(vqs, i);
            vqs[i].queue_num_max = VIRTQUEUE_GPU_MAX_SIZE;
            vqs[i].dev = vdev;
        }
        vqs[GPU_CONTROL_QUEUE].notify_handler = virtio_gpu_ctrl_notify_handler;
        vqs[GPU_CURSOR_QUEUE].notify_handler = virtio_gpu_cursor_notify_handler;
        vdev->vqs = vqs;
#else
        log_error("virtio gpu is not enabled");
#endif
        break;

    default:
        break;
    }
}

void init_mmio_regs(VirtMmioRegs *regs, VirtioDeviceType type) {
    log_info("initializing mmio registers for %s",
             virtio_device_type_to_string(type));
    regs->device_id = type;
    regs->queue_sel = 0;
}

void virtio_dev_reset(VirtIODevice *vdev) {
    // When driver read first 4 encoded messages, it will reset dev.
    log_trace("virtio dev reset");
    vdev->regs.status = 0;
    vdev->regs.interrupt_status = 0;
    vdev->regs.interrupt_count = 0;
    int idx = vdev->regs.queue_sel;
    vdev->vqs[idx].ready = 0;
    for (uint32_t i = 0; i < vdev->vqs_len; i++) {
        virtqueue_reset(&vdev->vqs[i], i);
    }
    vdev->activated = false;
}

void virtqueue_reset(VirtQueue *vq, int idx) {
    // Reserve these fields
    void *addr = vq->notify_handler;
    VirtIODevice *dev = vq->dev;
    uint32_t queue_num_max = vq->queue_num_max;

    // Clear others
    memset(vq, 0, sizeof(VirtQueue));
    vq->vq_idx = idx;
    vq->notify_handler = addr;
    vq->dev = dev;
    vq->queue_num_max = queue_num_max;
    pthread_mutex_init(&vq->used_ring_lock, NULL);
}

// check if virtqueue has new requests
bool virtqueue_is_empty(VirtQueue *vq) {
    if (vq->avail_ring == NULL) {
        log_error("virtqueue's avail ring is invalid");
        return true;
    }
    // read_barrier();
    log_debug("vq->last_avail_idx is %d, vq->avail_ring->idx is %d",
              vq->last_avail_idx, vq->avail_ring->idx);
    if (vq->last_avail_idx == vq->avail_ring->idx)
        return true;
    else
        return false;
}

bool desc_is_writable(volatile VirtqDesc *desc_table, uint16_t idx) {
    if (desc_table[idx].flags & VRING_DESC_F_WRITE)
        return true;
    return false;
}

void *get_virt_addr(void *zonex_ipa, int zone_id) {
    int ram_idx = get_zone_ram_index(zonex_ipa, zone_id);
    return zone_mem[zone_id][ram_idx][VIRT_ADDR] -
           zone_mem[zone_id][ram_idx][ZONEX_IPA] + zonex_ipa;
}

// When virtio device is processing virtqueue, driver adding an elem to
// virtqueue is no need to notify device.
void virtqueue_disable_notify(VirtQueue *vq) {
    if (vq->event_idx_enabled) {
        VQ_AVAIL_EVENT(vq) = vq->last_avail_idx - 1;
    } else {
        vq->used_ring->flags |= (uint16_t)VRING_USED_F_NO_NOTIFY;
    }
    write_barrier();
}

void virtqueue_enable_notify(VirtQueue *vq) {
    if (vq->event_idx_enabled) {
        VQ_AVAIL_EVENT(vq) = vq->avail_ring->idx;
    } else {
        vq->used_ring->flags &= !(uint16_t)VRING_USED_F_NO_NOTIFY;
    }
    write_barrier();
}

void virtqueue_set_desc_table(VirtQueue *vq) {
    int zone_id = vq->dev->zone_id;
    log_debug("zone %d set dev %s desc table ipa at %#x", zone_id,
              virtio_device_type_to_string(vq->dev->type), vq->desc_table_addr);
    vq->desc_table = (VirtqDesc *)get_virt_addr(vq->desc_table_addr, zone_id);
}

void virtqueue_set_avail(VirtQueue *vq) {
    int zone_id = vq->dev->zone_id;
    log_debug("zone %d set dev %s avail ring ipa at %#x", zone_id,
              virtio_device_type_to_string(vq->dev->type), vq->avail_addr);
    vq->avail_ring = (VirtqAvail *)get_virt_addr(vq->avail_addr, zone_id);
}

void virtqueue_set_used(VirtQueue *vq) {
    int zone_id = vq->dev->zone_id;
    log_debug("zone %d set dev %s used ring ipa at %#x", zone_id,
              virtio_device_type_to_string(vq->dev->type), vq->used_addr);
    vq->used_ring = (VirtqUsed *)get_virt_addr(vq->used_addr, zone_id);
}

// record one descriptor to iov.
inline int descriptor2iov(int i, volatile VirtqDesc *vd, struct iovec *iov,
                          uint16_t *flags, int zone_id, bool copy_flags) {
    void *host_addr;

    host_addr = get_virt_addr((void *)vd->addr, zone_id);
    iov[i].iov_base = host_addr;
    iov[i].iov_len = vd->len;
    // log_debug("vd->addr ipa is %x, iov_base is %x, iov_len is %d", vd->addr,
    // host_addr, vd->len);
    if (copy_flags)
        flags[i] = vd->flags;

    return 0;
}

/// record one descriptor list to iov
/// \param desc_idx the first descriptor's idx in descriptor list.
/// \param iov the iov to record
/// \param flags each descriptor's flags
/// \param append_len the number of iovs to append
/// \return the len of iovs
int process_descriptor_chain(VirtQueue *vq, uint16_t *desc_idx,
                             struct iovec **iov, uint16_t **flags,
                             int append_len, bool copy_flags) {
    uint16_t next, last_avail_idx;
    volatile VirtqDesc *vdesc, *ind_table, *ind_desc;
    int chain_len = 0, i, table_len;

    // idx is the last available index processed during the last kick
    last_avail_idx = vq->last_avail_idx;

    // No new requests
    if (last_avail_idx == vq->avail_ring->idx)
        return 0;

    // Update to the index to be processed during this kick
    vq->last_avail_idx++;

    // Get the index of the first available descriptor
    *desc_idx = next = vq->avail_ring->ring[last_avail_idx & (vq->num - 1)];
    // Record the length of the descriptor chain to chain_len
    for (i = 0; i < (int)vq->num; i++, next = vdesc->next) {
        // Get a descriptor
        vdesc = &vq->desc_table[next];
        // TODO: vdesc->len may not be chain_len, virtio specification doesn't
        // say it.

        // Check if this descriptor supports the VRING_DESC_F_INDIRECT feature
        // If supported, it means that the descriptor points to a set of
        // descriptors, i.e., one descriptor can describe multiple scattered
        // buffers
        if (vdesc->flags & VRING_DESC_F_INDIRECT) {
            chain_len +=
                vdesc->len / 16; // This descriptor points to 16 descriptors
            i--;
        }
        // Exit if there is no next descriptor
        if ((vdesc->flags & VRING_DESC_F_NEXT) == 0)
            break;
    }

    // Update chain length and reset next to the first descriptor
    chain_len += i + 1, next = *desc_idx;

    // Allocate a buffer for each descriptor, using iov to manage them uniformly
    *iov = malloc(sizeof(struct iovec) * (chain_len + append_len));
    if (copy_flags)
        // Record the flag of each descriptor
        *flags = malloc(sizeof(uint16_t) * (chain_len + append_len));

    // Traverse the descriptor chain and copy the buffer pointed to by each
    // descriptor to iov
    for (i = 0; i < chain_len; i++, next = vdesc->next) {
        vdesc = &vq->desc_table[next];
        // If the descriptor supports the VRING_DESC_F_INDIRECT feature
        if (vdesc->flags & VRING_DESC_F_INDIRECT) {
            // Get the address of the indirect table pointed to by this
            // descriptor
            ind_table = (VirtqDesc *)(get_virt_addr((void *)vdesc->addr,
                                                    vq->dev->zone_id));
            table_len = vdesc->len / 16;
            log_debug("find indirect desc, table_len is %d", table_len);
            next = 0;
            for (;;) {
                // log_debug("indirect desc next is %d", next);
                ind_desc = &ind_table[next];
                descriptor2iov(i, ind_desc, *iov, flags == NULL ? NULL : *flags,
                               vq->dev->zone_id, copy_flags);
                table_len--;
                i++;
                // No more next descriptor
                if ((ind_desc->flags & VRING_DESC_F_NEXT) == 0)
                    break;
                next = ind_desc->next;
            }
            if (table_len != 0) {
                log_error("invalid indirect descriptor chain");
                break;
            }
        } else {
            // For a normal descriptor, copy it directly to iov
            descriptor2iov(i, vdesc, *iov, flags == NULL ? NULL : *flags,
                           vq->dev->zone_id, copy_flags);
        }
    }
    return chain_len;
}

void update_used_ring(VirtQueue *vq, uint16_t idx, uint32_t iolen) {
    volatile VirtqUsed *used_ring;
    volatile VirtqUsedElem *elem;
    uint16_t used_idx, mask;
    // There is no need to worry about if used_ring is full, because used_ring's
    // len is equal to descriptor table's.
    write_barrier();
    // pthread_mutex_lock(&vq->used_ring_lock);
    used_ring = vq->used_ring;
    used_idx = used_ring->idx;
    mask = vq->num - 1;
    elem = &used_ring->ring[used_idx++ & mask];
    elem->id = idx;
    elem->len = iolen;
    used_ring->idx = used_idx;
    write_barrier();
    // pthread_mutex_unlock(&vq->used_ring_lock);
    log_debug(
        "update used ring: used_idx is %d, elem->idx is %d, vq->num is %d",
        used_idx, idx, vq->num);
}

// function for translating virtio offset to meaning string
static const char *virtio_mmio_reg_name(uint64_t offset) {
    switch (offset) {
    case VIRTIO_MMIO_MAGIC_VALUE:
        return "VIRTIO_MMIO_MAGIC_VALUE";
    case VIRTIO_MMIO_VERSION:
        return "VIRTIO_MMIO_VERSION";
    case VIRTIO_MMIO_DEVICE_ID:
        return "VIRTIO_MMIO_DEVICE_ID";
    case VIRTIO_MMIO_VENDOR_ID:
        return "VIRTIO_MMIO_VENDOR_ID";
    case VIRTIO_MMIO_DEVICE_FEATURES:
        return "VIRTIO_MMIO_DEVICE_FEATURES";
    case VIRTIO_MMIO_DEVICE_FEATURES_SEL:
        return "VIRTIO_MMIO_DEVICE_FEATURES_SEL";
    case VIRTIO_MMIO_DRIVER_FEATURES:
        return "VIRTIO_MMIO_DRIVER_FEATURES";
    case VIRTIO_MMIO_DRIVER_FEATURES_SEL:
        return "VIRTIO_MMIO_DRIVER_FEATURES_SEL";
    case VIRTIO_MMIO_GUEST_PAGE_SIZE:
        return "VIRTIO_MMIO_GUEST_PAGE_SIZE";
    case VIRTIO_MMIO_QUEUE_SEL:
        return "VIRTIO_MMIO_QUEUE_SEL";
    case VIRTIO_MMIO_QUEUE_NUM_MAX:
        return "VIRTIO_MMIO_QUEUE_NUM_MAX";
    case VIRTIO_MMIO_QUEUE_NUM:
        return "VIRTIO_MMIO_QUEUE_NUM";
    case VIRTIO_MMIO_QUEUE_ALIGN:
        return "VIRTIO_MMIO_QUEUE_ALIGN";
    case VIRTIO_MMIO_QUEUE_PFN:
        return "VIRTIO_MMIO_QUEUE_PFN";
    case VIRTIO_MMIO_QUEUE_READY:
        return "VIRTIO_MMIO_QUEUE_READY";
    case VIRTIO_MMIO_QUEUE_NOTIFY:
        return "VIRTIO_MMIO_QUEUE_NOTIFY";
    case VIRTIO_MMIO_INTERRUPT_STATUS:
        return "VIRTIO_MMIO_INTERRUPT_STATUS";
    case VIRTIO_MMIO_INTERRUPT_ACK:
        return "VIRTIO_MMIO_INTERRUPT_ACK";
    case VIRTIO_MMIO_STATUS:
        return "VIRTIO_MMIO_STATUS";
    case VIRTIO_MMIO_QUEUE_DESC_LOW:
        return "VIRTIO_MMIO_QUEUE_DESC_LOW";
    case VIRTIO_MMIO_QUEUE_DESC_HIGH:
        return "VIRTIO_MMIO_QUEUE_DESC_HIGH";
    case VIRTIO_MMIO_QUEUE_AVAIL_LOW:
        return "VIRTIO_MMIO_QUEUE_AVAIL_LOW";
    case VIRTIO_MMIO_QUEUE_AVAIL_HIGH:
        return "VIRTIO_MMIO_QUEUE_AVAIL_HIGH";
    case VIRTIO_MMIO_QUEUE_USED_LOW:
        return "VIRTIO_MMIO_QUEUE_USED_LOW";
    case VIRTIO_MMIO_QUEUE_USED_HIGH:
        return "VIRTIO_MMIO_QUEUE_USED_HIGH";
    case VIRTIO_MMIO_CONFIG_GENERATION:
        return "VIRTIO_MMIO_CONFIG_GENERATION";
    case VIRTIO_MMIO_CONFIG:
        return "VIRTIO_MMIO_CONFIG";
    default:
        return "UNKNOWN";
    }
}

uint64_t virtio_mmio_read(VirtIODevice *vdev, uint64_t offset, unsigned size) {
    log_debug("virtio mmio read at %#x", offset);
    log_info("READ virtio mmio at offset=%#x[%s], size=%d, vdev=%p, type=%d",
             offset, virtio_mmio_reg_name(offset), size, vdev, vdev->type);

    if (!vdev) {
        switch (offset) {
        case VIRTIO_MMIO_MAGIC_VALUE:
            log_debug("read VIRTIO_MMIO_MAGIC_VALUE");
            return VIRT_MAGIC;
        case VIRTIO_MMIO_VERSION:
            log_debug("read VIRTIO_MMIO_VERSION");
            return VIRT_VERSION;
        case VIRTIO_MMIO_VENDOR_ID:
            log_debug("read VIRTIO_MMIO_VENDOR_ID");
            return VIRT_VENDOR;
        default:
            return 0;
        }
    }

    if (offset >= VIRTIO_MMIO_CONFIG) {
        offset -= VIRTIO_MMIO_CONFIG;
        // the first member of vdev->dev must be config.
        log_debug("read virtio dev config");
        return *(uint64_t *)(vdev->dev + offset);
    }

    if (size != 4) {
        log_error("virtio-mmio-read: wrong size access to register!");
        return 0;
    }

    switch (offset) {
    case VIRTIO_MMIO_MAGIC_VALUE:
        log_debug("read VIRTIO_MMIO_MAGIC_VALUE");
        return VIRT_MAGIC;
    case VIRTIO_MMIO_VERSION:
        log_debug("read VIRTIO_MMIO_VERSION");
        return VIRT_VERSION;
    case VIRTIO_MMIO_DEVICE_ID:
        log_debug("read VIRTIO_MMIO_DEVICE_ID");
        return vdev->regs.device_id;
    case VIRTIO_MMIO_VENDOR_ID:
        log_debug("read VIRTIO_MMIO_VENDOR_ID");
        return VIRT_VENDOR;
    case VIRTIO_MMIO_DEVICE_FEATURES:
        log_debug("read VIRTIO_MMIO_DEVICE_FEATURES");

        if (vdev->regs.dev_feature_sel) {
            return vdev->regs.dev_feature >> 32;
        } else {
            return vdev->regs.dev_feature;
        }
    case VIRTIO_MMIO_QUEUE_NUM_MAX:
        log_debug("read VIRTIO_MMIO_QUEUE_NUM_MAX");
        return vdev->vqs[vdev->regs.queue_sel].queue_num_max;
    case VIRTIO_MMIO_QUEUE_READY:
        log_debug("read VIRTIO_MMIO_QUEUE_READY");
        return vdev->vqs[vdev->regs.queue_sel].ready;
    case VIRTIO_MMIO_INTERRUPT_STATUS:
        log_info("debug: (%s) current interrupt status is %d", __func__,
                 vdev->regs.interrupt_status);
#ifdef LOONGARCH64
        // clear lvz gintc irq injection bit to avoid endless interrupt...
        log_warn(
            "clear lvz gintc irq injection bit to avoid endless interrupt...");
        ioctl(ko_fd, HVISOR_CLEAR_INJECT_IRQ);
#endif
        if (vdev->regs.interrupt_status == 0) {
            log_error("virtio-mmio-read: interrupt status is 0, type is %d",
                      vdev->type);
        }
        return vdev->regs.interrupt_status;
    case VIRTIO_MMIO_STATUS:
        log_debug("read VIRTIO_MMIO_STATUS");
        return vdev->regs.status;
    case VIRTIO_MMIO_CONFIG_GENERATION:
        log_debug("read VIRTIO_MMIO_CONFIG_GENERATION");
        return vdev->regs.generation;
    case VIRTIO_MMIO_DEVICE_FEATURES_SEL:
    case VIRTIO_MMIO_DRIVER_FEATURES:
    case VIRTIO_MMIO_DRIVER_FEATURES_SEL:
    case VIRTIO_MMIO_QUEUE_SEL:
    case VIRTIO_MMIO_QUEUE_NUM:
    case VIRTIO_MMIO_QUEUE_NOTIFY:
    case VIRTIO_MMIO_INTERRUPT_ACK:
    case VIRTIO_MMIO_QUEUE_DESC_LOW:
    case VIRTIO_MMIO_QUEUE_DESC_HIGH:
    case VIRTIO_MMIO_QUEUE_AVAIL_LOW:
    case VIRTIO_MMIO_QUEUE_AVAIL_HIGH:
    case VIRTIO_MMIO_QUEUE_USED_LOW:
    case VIRTIO_MMIO_QUEUE_USED_HIGH:
        log_error("read of write-only register");
        return 0;
    default:
        log_error("bad register offset %#x", offset);
        return 0;
    }
    return 0;
}

void virtio_mmio_write(VirtIODevice *vdev, uint64_t offset, uint64_t value,
                       unsigned size) {
    log_debug("virtio mmio write at %#x, value is %#x", offset, value);

    log_info("WRITE virtio mmio at offset=%#x[%s], value=%#x, size=%d, "
             "vdev=%p, type=%d",
             offset, virtio_mmio_reg_name(offset), value, size, vdev,
             vdev->type);

    VirtMmioRegs *regs = &vdev->regs;
    VirtQueue *vqs = vdev->vqs;
    if (!vdev) {
        return;
    }

    if (offset >= VIRTIO_MMIO_CONFIG) {
        offset -= VIRTIO_MMIO_CONFIG;
        log_error("virtio_mmio_write: can't write config space");
        return;
    }
    if (size != 4) {
        log_error("virtio_mmio_write: wrong size access to register!");
        return;
    }

    switch (offset) {
    case VIRTIO_MMIO_DEVICE_FEATURES_SEL:
        log_debug("write VIRTIO_MMIO_DEVICE_FEATURES_SEL");
        if (value) {
            regs->dev_feature_sel = 1;
        } else {
            regs->dev_feature_sel = 0;
        }
        break;
    case VIRTIO_MMIO_DRIVER_FEATURES:
        log_debug("zone %d driver set device %s, accepted features %d",
                  vdev->zone_id, virtio_device_type_to_string(vdev->type),
                  value);
        if (regs->drv_feature_sel) {
            regs->drv_feature |= value << 32;
        } else {
            regs->drv_feature |= value;
        }

        // If the driver frontend has activated VIRTIO_RING_F_EVENT_IDX, enable
        // the related settings
        if (regs->drv_feature & (1ULL << VIRTIO_RING_F_EVENT_IDX)) {
            log_debug("zone %d driver accepted VIRTIO_RING_F_EVENT_IDX",
                      vdev->zone_id);
            int len = vdev->vqs_len;
            for (int i = 0; i < len; i++)
                vqs[i].event_idx_enabled = 1;
        }
        break;
    case VIRTIO_MMIO_DRIVER_FEATURES_SEL:
        log_debug("write VIRTIO_MMIO_DRIVER_FEATURES_SEL");

        if (value) {
            regs->drv_feature_sel = 1;
        } else {
            regs->drv_feature_sel = 0;
        }
        break;
    case VIRTIO_MMIO_QUEUE_SEL:
        log_debug("zone %d driver set device %s, selecting queue %d",
                  vdev->zone_id, virtio_device_type_to_string(vdev->type),
                  value);

        if (value < vdev->vqs_len) {
            regs->queue_sel = value;
        }
        break;
    case VIRTIO_MMIO_QUEUE_NUM:
        log_debug("zone %d driver set device %s, use virtqueue num %d",
                  vdev->zone_id, virtio_device_type_to_string(vdev->type),
                  value);

        vqs[regs->queue_sel].num = value;
        break;
    case VIRTIO_MMIO_QUEUE_READY:
        log_debug("write VIRTIO_MMIO_QUEUE_READY");

        vqs[regs->queue_sel].ready = value;
        break;
    case VIRTIO_MMIO_QUEUE_NOTIFY:
        log_debug("****** zone %d %s queue notify begin ******", vdev->zone_id,
                  virtio_device_type_to_string(vdev->type));

        if (value < vdev->vqs_len) {
            log_trace("queue notify ready, handler addr is %#x",
                      vqs[value].notify_handler);
            vqs[value].notify_handler(vdev, &vqs[value]);
        }

        log_debug("****** zone %d %s queue notify end ******", vdev->zone_id,
                  virtio_device_type_to_string(vdev->type));

        break;
    case VIRTIO_MMIO_INTERRUPT_ACK:
        log_debug("write VIRTIO_MMIO_INTERRUPT_ACK");

        if (value == regs->interrupt_status && regs->interrupt_count > 0) {
            regs->interrupt_count--;
            break;
        } else if (value != regs->interrupt_status) {
            log_error("interrupt_status is not equal to ack, type is %d",
                      vdev->type);
        }
        regs->interrupt_status &= !value;
        log_info("debug: (%s) clearing! interrupt_status -> %d", __func__,
                 regs->interrupt_status);
        break;
    case VIRTIO_MMIO_STATUS:
        log_debug("write VIRTIO_MMIO_STATUS");

        regs->status = value;
        if (regs->status == 0) {
            virtio_dev_reset(vdev);
        }
        break;
    case VIRTIO_MMIO_QUEUE_DESC_LOW:
        log_debug("write VIRTIO_MMIO_QUEUE_DESC_LOW");

        vqs[regs->queue_sel].desc_table_addr |= value & UINT32_MAX;
        break;
    case VIRTIO_MMIO_QUEUE_DESC_HIGH:
        log_debug("write VIRTIO_MMIO_QUEUE_DESC_HIGH");

        vqs[regs->queue_sel].desc_table_addr |= value << 32;
        virtqueue_set_desc_table(&vqs[regs->queue_sel]);
        break;
    case VIRTIO_MMIO_QUEUE_AVAIL_LOW:
        log_debug("write VIRTIO_MMIO_QUEUE_AVAIL_LOW");

        vqs[regs->queue_sel].avail_addr |= value & UINT32_MAX;
        break;
    case VIRTIO_MMIO_QUEUE_AVAIL_HIGH:
        log_debug("write VIRTIO_MMIO_QUEUE_AVAIL_HIGH");

        vqs[regs->queue_sel].avail_addr |= value << 32;
        virtqueue_set_avail(&vqs[regs->queue_sel]);
        break;
    case VIRTIO_MMIO_QUEUE_USED_LOW:
        log_debug("write VIRTIO_MMIO_QUEUE_USED_LOW");

        vqs[regs->queue_sel].used_addr |= value & UINT32_MAX;
        break;
    case VIRTIO_MMIO_QUEUE_USED_HIGH:
        log_debug("write VIRTIO_MMIO_QUEUE_USED_HIGH");

        vqs[regs->queue_sel].used_addr |= value << 32;
        virtqueue_set_used(&vqs[regs->queue_sel]);
        break;
    case VIRTIO_MMIO_MAGIC_VALUE:
    case VIRTIO_MMIO_VERSION:
    case VIRTIO_MMIO_DEVICE_ID:
    case VIRTIO_MMIO_VENDOR_ID:
    case VIRTIO_MMIO_DEVICE_FEATURES:
    case VIRTIO_MMIO_QUEUE_NUM_MAX:
    case VIRTIO_MMIO_INTERRUPT_STATUS:
    case VIRTIO_MMIO_CONFIG_GENERATION:
        log_error("%s: write to read-only register 0#x", __func__, offset);
        break;

    default:
        log_error("%s: bad register offset 0#x", __func__, offset);
    }
}

inline bool in_range(uint64_t value, uint64_t lower, uint64_t len) {
    return ((value >= lower) && (value < (lower + len)));
}

// Inject irq_id to target zone. It will add to res list, and notify hypervisor
// through ioctl.
void virtio_inject_irq(VirtQueue *vq) {
    uint16_t last_used_idx, idx, event_idx;
    last_used_idx = vq->last_used_idx;
    vq->last_used_idx = idx = vq->used_ring->idx;
    // read_barrier();
    if (idx == last_used_idx) {
        log_debug("idx equals last_used_idx");
        return;
    }
    if (!vq->event_idx_enabled &&
        (vq->avail_ring->flags & VRING_AVAIL_F_NO_INTERRUPT)) {
        log_debug("no interrupt");
        return;
    }
    if (vq->event_idx_enabled) {
        event_idx = VQ_USED_EVENT(vq);
        log_debug("idx is %d, event_idx is %d, last_used_idx is %d", idx,
                  event_idx, last_used_idx);
        if (!vring_need_event(event_idx, idx, last_used_idx)) {
            return;
        }
    }
    volatile struct device_res *res;
    while (is_queue_full(virtio_bridge->res_front, virtio_bridge->res_rear,
                         MAX_REQ))
        ;
    pthread_mutex_lock(&RES_MUTEX);
    unsigned int res_rear = virtio_bridge->res_rear;
    res = &virtio_bridge->res_list[res_rear];
    res->irq_id = vq->dev->irq_id;
    res->target_zone = vq->dev->zone_id;
    write_barrier();
    virtio_bridge->res_rear = (res_rear + 1) & (MAX_REQ - 1);
    write_barrier();
    vq->dev->regs.interrupt_status = VIRTIO_MMIO_INT_VRING;
    vq->dev->regs.interrupt_count++;
    pthread_mutex_unlock(&RES_MUTEX);
    log_debug("inject irq to device %s, vq is %d",
              virtio_device_type_to_string(vq->dev->type), vq->vq_idx);
    ioctl(ko_fd, HVISOR_FINISH_REQ);
}

void virtio_finish_cfg_req(uint32_t target_cpu, uint64_t value) {
    virtio_bridge->cfg_values[target_cpu] = value;
    write_barrier();
    virtio_bridge->cfg_flags[target_cpu]++;
    write_barrier();
}

int virtio_handle_req(volatile struct device_req *req) {
    int i;
    uint64_t value = 0;

    // Check if the request corresponds to a virtio device in a specific zone
    for (i = 0; i < vdevs_num; ++i) {
        if ((req->src_zone == vdevs[i]->zone_id) &&
            in_range(req->address, vdevs[i]->base_addr,
                     vdevs[i]->len)) // Check if memory regions overlap
            break;
    }

    if (i == vdevs_num) {
        log_warn("no matched virtio dev in zone %d, address is 0x%x",
                 req->src_zone, req->address);
        // Return 0 for read-only registers when no device is found
        if (!req->is_write) {
            switch (req->address & 0xff) {
            case VIRTIO_MMIO_MAGIC_VALUE:
                value = VIRT_MAGIC;
                break;
            case VIRTIO_MMIO_VERSION:
                value = VIRT_VERSION;
                break;
            case VIRTIO_MMIO_VENDOR_ID:
                value = VIRT_VENDOR;
                break;
            default:
                value = 0;
                break;
            }
            virtio_finish_cfg_req(req->src_cpu, value);
        }
        return -1;
    }

    VirtIODevice *vdev = vdevs[i];

    uint64_t offs = req->address - vdev->base_addr;

    // Write or read the device's MMIO register
    if (req->is_write) {
        virtio_mmio_write(vdev, offs, req->value, req->size);
    } else {
        value = virtio_mmio_read(vdev, offs, req->size);
        log_debug("read value is 0x%x", value);
    }

    // Control instructions do not require interrupts to return data
    // The requester will block and wait
    if (!req->need_interrupt) {
        // If a request is a control not a data request
        virtio_finish_cfg_req(req->src_cpu, value);
    }

    log_trace("src_zone is %d, src_cpu is %lld", req->src_zone, req->src_cpu);
    return 0;
}

void virtio_close() {
    log_warn("virtio devices will be closed");
    destroy_event_monitor();
    for (int i = 0; i < vdevs_num; i++)
        vdevs[i]->virtio_close(vdevs[i]);
    close(ko_fd);
    munmap((void *)virtio_bridge, MMAP_SIZE);
    for (int i = 0; i < MAX_ZONES; i++) {
        for (int j = 0; j < MAX_RAMS; j++)
            if (zone_mem[i][j][MEM_SIZE] != 0) {
                munmap((void *)zone_mem[i][j][VIRT_ADDR],
                       zone_mem[i][j][MEM_SIZE]);
            }
    }
    mutithread_log_exit();
    log_warn("virtio daemon exit successfully");
}

void handle_virtio_requests() {
    int sig;
    sigset_t wait_set;
    struct timespec timeout;
    unsigned int req_front = virtio_bridge->req_front;
    volatile struct device_req *req;
    timeout.tv_sec = 0;
    timeout.tv_nsec = WAIT_TIME;
    sigemptyset(&wait_set);
    sigaddset(&wait_set, SIGHVI);
    sigaddset(&wait_set, SIGTERM);
    virtio_bridge->need_wakeup = 1;

    int signal_count = 0, proc_count = 0;
    unsigned long long count = 0;
    for (;;) {
#ifndef LOONGARCH64
        log_warn("signal_count is %d, proc_count is %d", signal_count,
                 proc_count);
        sigwait(&wait_set, &sig); // change to no signal irq
        signal_count++;
        if (sig == SIGTERM) {
            virtio_close();
            break;
        } else if (sig != SIGHVI) {
            log_error("unknown signal %d", sig);
            continue;
        }
#endif
        while (1) {
            if (!is_queue_empty(req_front, virtio_bridge->req_rear)) {
                count = 0;
                proc_count++;
                req = &virtio_bridge->req_list[req_front];
                virtio_bridge->need_wakeup = 0;
                virtio_handle_req(req);
                req_front = (req_front + 1) & (MAX_REQ - 1);
                virtio_bridge->req_front = req_front;
                write_barrier();
            }
#ifndef LOONGARCH64
            else {
                count++;
                if (count < 10000000)
                    continue;
                count = 0;
                virtio_bridge->need_wakeup = 1;
                write_barrier();
                nanosleep(&timeout, NULL);
                if (is_queue_empty(req_front, virtio_bridge->req_rear)) {
                    break;
                }
            }
#endif
        }
    }
}

void initialize_log() {
    int log_level;
#ifdef HLOG
    log_level = HLOG;
#else
    log_level = LOG_WARN;
#endif
    log_set_level(log_level);

    FILE *log_file = fopen("log.txt", "w+");
    log_add_fp(log_file, LOG_WARN);
}

int virtio_init() {
    // The higher log level is, the faster virtio-blk will be.
    int err;

    // Define signal set and add all signals to the set
    sigset_t block_mask;
    sigfillset(&block_mask);
    pthread_sigmask(SIG_BLOCK, &block_mask, NULL);

    // Set process name
    prctl(PR_SET_NAME, "hvisor-virtio", 0, 0, 0);

    // Initialize logging
    multithread_log_init();
    initialize_log();

    log_info("hvisor init");
    ko_fd = open("/dev/hvisor", O_RDWR);
    if (ko_fd < 0) {
        log_error("open hvisor failed");
        exit(1);
    }
    // ioctl for init virtio
    // Communicate with hvisor kernel module
    err = ioctl(ko_fd, HVISOR_INIT_VIRTIO);
    if (err) {
        log_error("ioctl failed, err code is %d", err);
        close(ko_fd);
        exit(1);
    }

    // mmap: create shared memory
    // Map the virtio_bridge set by the kernel module to this space
    virtio_bridge = (struct virtio_bridge *)mmap(
        NULL, MMAP_SIZE, PROT_READ | PROT_WRITE, MAP_SHARED, ko_fd, 0);
    if (virtio_bridge == (void *)-1) {
        log_error("mmap failed");
        goto unmap;
    }

    // Initialize event_monitor used by console and net devices
    initialize_event_monitor();
    log_info("hvisor init okay!");
    return 0;
unmap:
    munmap((void *)virtio_bridge, MMAP_SIZE);
    return -1;
}

int create_virtio_device_from_json(cJSON *device_json, int zone_id) {
    VirtioDeviceType dev_type = VirtioTNone;
    uint64_t base_addr = 0, len = 0;
    uint32_t irq_id = 0;

<<<<<<< HEAD
    log_info("wheatfox: in create_virtio_device_from_json");

    char *status = cJSON_GetObjectItem(device_json, "status")->valuestring;
=======
    char *status =
        SAFE_CJSON_GET_OBJECT_ITEM(device_json, "status")->valuestring;
>>>>>>> 999fb4b7
    if (strcmp(status, "disable") == 0)
        return 0;

    // Get device type
    char *type = SAFE_CJSON_GET_OBJECT_ITEM(device_json, "type")->valuestring;
    void *arg0, *arg1;

    // Match the device type field in json
    if (strcmp(type, "blk") == 0) {
        dev_type = VirtioTBlock;
    } else if (strcmp(type, "net") == 0) {
        dev_type = VirtioTNet;
    } else if (strcmp(type, "console") == 0) {
        dev_type = VirtioTConsole;
    } else if (strcmp(type, "gpu") == 0) {
        dev_type = VirtioTGPU;
    } else {
        log_error("unknown device type %s", type);
        return -1;
    }

    log_info("wheatfox: dev_type is %d", dev_type);

    // Get base_addr, len, irq_id (mmio region base address and length, device
    // interrupt number)
    base_addr = strtoul(
        SAFE_CJSON_GET_OBJECT_ITEM(device_json, "addr")->valuestring, NULL, 16);
    len = strtoul(SAFE_CJSON_GET_OBJECT_ITEM(device_json, "len")->valuestring,
                  NULL, 16);
    irq_id = SAFE_CJSON_GET_OBJECT_ITEM(device_json, "irq")->valueint;

    log_info("wheatfox: base_addr is %lx, len is %lx, irq_id is %d", base_addr,
             len, irq_id);

    // Handle other fields according to the device type
    if (dev_type == VirtioTBlock) {
        // virtio-blk
        char *img = SAFE_CJSON_GET_OBJECT_ITEM(device_json, "img")->valuestring;
        arg0 = img, arg1 = NULL;
        log_info("wheatfox: img is %s", img);
    } else if (dev_type == VirtioTNet) {
        // virtio-net
        char *tap = SAFE_CJSON_GET_OBJECT_ITEM(device_json, "tap")->valuestring;
        cJSON *mac_json = SAFE_CJSON_GET_OBJECT_ITEM(device_json, "mac");
        uint8_t mac[6];
        for (int i = 0; i < 6; i++) {
            mac[i] = strtoul(
                SAFE_CJSON_GET_ARRAY_ITEM(mac_json, i)->valuestring, NULL, 16);
        }
        arg0 = mac, arg1 = tap;
    } else if (dev_type == VirtioTConsole) {
        // virtio-console
        arg0 = arg1 = NULL;
    } else if (dev_type == VirtioTGPU) {
// virtio-gpu
#ifdef ENABLE_VIRTIO_GPU
        // TODO: Add display device settings
        GPURequestedState *requested_state = NULL;
        requested_state =
            (GPURequestedState *)malloc(sizeof(GPURequestedState));
        memset(requested_state, 0, sizeof(GPURequestedState));
        requested_state->width =
            SAFE_CJSON_GET_OBJECT_ITEM(device_json, "width")->valueint;
        requested_state->height =
            SAFE_CJSON_GET_OBJECT_ITEM(device_json, "height")->valueint;
        arg0 = requested_state;
        arg1 = NULL;
#else
        log_error(
            "virtio-gpu is not enabled, please add VIRTIO_GPU=y in make cmd");
        return -1;
#endif
    }

    // Check for missing fields
    if (base_addr == 0 || len == 0 || irq_id == 0) {
        log_error("missing arguments");
        return -1;
    }

    // Create virtio_device
    if (!create_virtio_device(dev_type, zone_id, base_addr, len, irq_id, arg0,
                              arg1)) {
        return -1;
    }

    return 0;
}

int virtio_start_from_json(char *json_path) {
    char *buffer = NULL;
    u_int64_t file_size;
    int zone_id, num_devices = 0, err = 0, num_zones = 0;
    void *zone0_ipa, *zonex_ipa, *virt_addr;
    unsigned long long mem_size;
    buffer = read_file(json_path, &file_size);
    buffer[file_size] = '\0';

    // Read zones
    cJSON *root = SAFE_CJSON_PARSE(buffer);
    cJSON *zones_json = SAFE_CJSON_GET_OBJECT_ITEM(root, "zones");
    num_zones = SAFE_CJSON_GET_ARRAY_SIZE(zones_json);
    if (num_zones > MAX_ZONES) {
        log_error("Exceed maximum zone number");
        err = -1;
        goto err_out;
    }

    // Match zone information
    for (int i = 0; i < num_zones; i++) {
        cJSON *zone_json = SAFE_CJSON_GET_ARRAY_ITEM(zones_json, i);
        cJSON *zone_id_json = SAFE_CJSON_GET_OBJECT_ITEM(zone_json, "id");
        cJSON *memory_region_json =
            SAFE_CJSON_GET_OBJECT_ITEM(zone_json, "memory_region");
        cJSON *devices_json = SAFE_CJSON_GET_OBJECT_ITEM(zone_json, "devices");
        zone_id = zone_id_json->valueint;
        if (zone_id >= MAX_ZONES) {
            log_error("Exceed maximum zone number");
            err = -1;
            goto err_out;
        }
        int num_mems = SAFE_CJSON_GET_ARRAY_SIZE(memory_region_json);

        log_info("wheatfox: num_regions is %d", num_mems);

        // Memory regions
        for (int j = 0; j < num_mems; j++) {
            cJSON *mem_region =
                SAFE_CJSON_GET_ARRAY_ITEM(memory_region_json, j);
            zone0_ipa =
                strtoull(SAFE_CJSON_GET_OBJECT_ITEM(mem_region, "zone0_ipa")
                             ->valuestring,
                         NULL, 16);
            zonex_ipa =
                strtoull(SAFE_CJSON_GET_OBJECT_ITEM(mem_region, "zonex_ipa")
                             ->valuestring,
                         NULL, 16);
            mem_size = strtoull(
                SAFE_CJSON_GET_OBJECT_ITEM(mem_region, "size")->valuestring,
                NULL, 16);
            if (mem_size == 0) {
                log_error("Invalid memory size");
                continue;
            }

            log_info(
                "wheatfox: zone0_ipa is %lx, zonex_ipa is %lx, mem_size is %lx",
                zone0_ipa, zonex_ipa, mem_size);

            // Map from zone0_ipa
            virt_addr = mmap(NULL, mem_size, PROT_READ | PROT_WRITE, MAP_SHARED,
                             ko_fd, (off_t)zone0_ipa);

            log_info("wheatfox: mmap zone0_ipa is %lx, zonex_ipa is %lx, "
                     "mem_size is %lx finished",
                     zone0_ipa, zonex_ipa, mem_size);

            if (virt_addr == (void *)-1) {
                log_error("mmap failed");
                err = -1;
                goto err_out;
            }
            zone_mem[zone_id][j][VIRT_ADDR] = virt_addr;
            zone_mem[zone_id][j][ZONE0_IPA] = zone0_ipa;
            zone_mem[zone_id][j][ZONEX_IPA] = zonex_ipa;
            zone_mem[zone_id][j][MEM_SIZE] = mem_size;
        }

        num_devices = SAFE_CJSON_GET_ARRAY_SIZE(devices_json);
        for (int j = 0; j < num_devices; j++) {
            cJSON *device = SAFE_CJSON_GET_ARRAY_ITEM(devices_json, j);
            err = create_virtio_device_from_json(device, zone_id);
            if (err) {
                log_error("create virtio device failed");
                goto err_out;
            }
        }
    }

err_out:
    cJSON_Delete(root);
    free(buffer);
    return err;
}

int virtio_start(int argc, char *argv[]) {
    int opt, err = 0;
    err = virtio_init(); // Initialize virtio dependencies
    if (err)
        return -1;

    err = virtio_start_from_json(
        argv[3]); // Start virtio devices based on virtio_cfg_*.json
    if (err)
        goto err_out;

    for (int i = 0; i < vdevs_num; i++) {
        virtio_bridge->mmio_addrs[i] = vdevs[i]->base_addr;
    }

    write_barrier();
    virtio_bridge->mmio_avail = 1;
    write_barrier();

    handle_virtio_requests(); // Handle virtio requests
    return 0;
err_out:
    virtio_close();
    return err;
}<|MERGE_RESOLUTION|>--- conflicted
+++ resolved
@@ -180,16 +180,7 @@
     switch (dev_type) {
     case VirtioTBlock:
         vdev->regs.dev_feature = BLK_SUPPORTED_FEATURES;
-<<<<<<< HEAD
-        vdev->dev = init_blk_dev(vdev);
-        if (vdev->dev == NULL) {
-            log_error("failed to init blk dev");
-            free(vdev);
-            return NULL;
-        }
-=======
         init_blk_dev(vdev);
->>>>>>> 999fb4b7
         init_virtio_queue(vdev, dev_type);
         log_info("wheatfox: init_blk_dev and init_virtio_queue finished\n");
         is_err = virtio_blk_init(vdev, (const char *)arg0);
@@ -1144,14 +1135,8 @@
     uint64_t base_addr = 0, len = 0;
     uint32_t irq_id = 0;
 
-<<<<<<< HEAD
-    log_info("wheatfox: in create_virtio_device_from_json");
-
-    char *status = cJSON_GetObjectItem(device_json, "status")->valuestring;
-=======
     char *status =
         SAFE_CJSON_GET_OBJECT_ITEM(device_json, "status")->valuestring;
->>>>>>> 999fb4b7
     if (strcmp(status, "disable") == 0)
         return 0;
 
@@ -1173,8 +1158,6 @@
         return -1;
     }
 
-    log_info("wheatfox: dev_type is %d", dev_type);
-
     // Get base_addr, len, irq_id (mmio region base address and length, device
     // interrupt number)
     base_addr = strtoul(
@@ -1182,9 +1165,6 @@
     len = strtoul(SAFE_CJSON_GET_OBJECT_ITEM(device_json, "len")->valuestring,
                   NULL, 16);
     irq_id = SAFE_CJSON_GET_OBJECT_ITEM(device_json, "irq")->valueint;
-
-    log_info("wheatfox: base_addr is %lx, len is %lx, irq_id is %d", base_addr,
-             len, irq_id);
 
     // Handle other fields according to the device type
     if (dev_type == VirtioTBlock) {
@@ -1275,8 +1255,6 @@
         }
         int num_mems = SAFE_CJSON_GET_ARRAY_SIZE(memory_region_json);
 
-        log_info("wheatfox: num_regions is %d", num_mems);
-
         // Memory regions
         for (int j = 0; j < num_mems; j++) {
             cJSON *mem_region =
