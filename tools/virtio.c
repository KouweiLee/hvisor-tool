--- conflicted
+++ resolved
@@ -1,5 +1,3 @@
-<<<<<<< HEAD
-=======
 #include "virtio.h"
 #include "cJSON.h"
 #include "hvisor.h"
@@ -8,7 +6,6 @@
 #include "virtio_console.h"
 #include "virtio_gpu.h"
 #include "virtio_net.h"
->>>>>>> d72d745f
 #include <errno.h>
 #include <fcntl.h>
 #include <getopt.h>
@@ -25,17 +22,6 @@
 #include <sys/uio.h>
 #include <time.h>
 #include <unistd.h>
-<<<<<<< HEAD
-
-#include "cJSON.h"
-#include "hvisor.h"
-#include "log.h"
-#include "virtio.h"
-#include "virtio_blk.h"
-#include "virtio_console.h"
-#include "virtio_net.h"
-=======
->>>>>>> d72d745f
 
 /// hvisor kernel module fd
 int ko_fd;
@@ -86,11 +72,7 @@
     return 0;
 }
 
-<<<<<<< HEAD
-static int get_zone_ram_index(void *zonex_ipa, int zone_id) {
-=======
 int get_zone_ram_index(void *zonex_ipa, int zone_id) {
->>>>>>> d72d745f
     for (int i = 0; i < MAX_RAMS; i++) {
         if (zone_mem[zone_id][i][MEM_SIZE] == 0)
             continue;
@@ -120,68 +102,40 @@
 
 /// Write barrier to make sure all write operations are finished before this
 /// operation
-<<<<<<< HEAD
 static inline void write_barrier(void) {
-=======
-inline void write_barrier(void) {
->>>>>>> d72d745f
 #ifdef ARM64
     asm volatile("dmb ishst" ::: "memory");
 #endif
 #ifdef RISCV64
     asm volatile("fence w,w" ::: "memory");
 #endif
-<<<<<<< HEAD
 #ifdef LOONGARCH64
     asm volatile("dbar 0" ::: "memory");
 #endif
 }
 
 static inline void read_barrier(void) {
-=======
-}
-
-inline void read_barrier(void) {
->>>>>>> d72d745f
 #ifdef ARM64
     asm volatile("dmb ishld" ::: "memory");
 #endif
 #ifdef RISCV64
     asm volatile("fence r,r" ::: "memory");
 #endif
-<<<<<<< HEAD
 #ifdef LOONGARCH64
     asm volatile("dbar 0" ::: "memory");
 #endif
 }
 
 static inline void rw_barrier(void) {
-=======
-}
-
-inline void rw_barrier(void) {
->>>>>>> d72d745f
 #ifdef ARM64
     asm volatile("dmb ish" ::: "memory");
 #endif
 #ifdef RISCV64
     asm volatile("fence rw,rw" ::: "memory");
 #endif
-<<<<<<< HEAD
 #ifdef LOONGARCH64
     asm volatile("dbar 0" ::: "memory");
 #endif
-}
-
-// create a virtio device.
-static VirtIODevice *create_virtio_device(VirtioDeviceType dev_type,
-                                          uint32_t zone_id, uint64_t base_addr,
-                                          uint64_t len, uint32_t irq_id,
-                                          void *arg0, void *arg1) {
-    log_info("create virtio device type %d, zone id %d, base addr %lx, len "
-             "%lx, irq id %d",
-             dev_type, zone_id, base_addr, len, irq_id);
-=======
 }
 
 // create a virtio device.
@@ -193,7 +147,6 @@
         "irq id %d",
         virtio_device_type_to_string(dev_type), zone_id, base_addr, len,
         irq_id);
->>>>>>> d72d745f
     VirtIODevice *vdev = NULL;
     int is_err;
     vdev = calloc(1, sizeof(VirtIODevice));
@@ -203,17 +156,12 @@
     vdev->zone_id = zone_id;
     vdev->irq_id = irq_id;
     vdev->type = dev_type;
-<<<<<<< HEAD
-=======
-
-    // 根据设备类型进行初始化
->>>>>>> d72d745f
     switch (dev_type) {
     case VirtioTBlock:
         vdev->regs.dev_feature = BLK_SUPPORTED_FEATURES;
         vdev->dev = init_blk_dev(vdev);
         init_virtio_queue(vdev, dev_type);
-        is_err = virtio_blk_init(vdev, (const char *)arg0);
+        is_err = virtio_blk_init(vdev, (const char  *)arg0);
         break;
 
     case VirtioTNet:
@@ -229,8 +177,6 @@
         init_virtio_queue(vdev, dev_type);
         is_err = virtio_console_init(vdev);
         break;
-<<<<<<< HEAD
-=======
 
     case VirtioTGPU:
         vdev->regs.dev_feature = GPU_SUPPORTED_FEATURES;
@@ -240,21 +186,16 @@
         is_err = virtio_gpu_init(vdev);
         break;
 
->>>>>>> d72d745f
     default:
         log_error("unsupported virtio device type\n");
         goto err;
     }
-<<<<<<< HEAD
+
     if (is_err)
+       
         goto err;
-=======
-
-    if (is_err)
-        goto err;
 
     // If reaches max number of virtual devices
->>>>>>> d72d745f
     if (vdevs_num == MAX_DEVS) {
         log_error("virtio device num exceed max limit");
         goto err;
@@ -276,15 +217,11 @@
 }
 
 void init_virtio_queue(VirtIODevice *vdev, VirtioDeviceType type) {
-<<<<<<< HEAD
-    VirtQueue *vq = NULL;
-=======
     VirtQueue *vqs = NULL;
 
     log_info("Initializing virtio queue for zone:%d, device type:%s",
              vdev->zone_id, virtio_device_type_to_string(type));
 
->>>>>>> d72d745f
     switch (type) {
     case VirtioTBlock:
         vdev->vqs_len = 1;
@@ -343,11 +280,8 @@
 }
 
 void init_mmio_regs(VirtMmioRegs *regs, VirtioDeviceType type) {
-<<<<<<< HEAD
-=======
     log_info("initializing mmio registers for %s",
              virtio_device_type_to_string(type));
->>>>>>> d72d745f
     regs->device_id = type;
     regs->queue_sel = 0;
 }
@@ -367,11 +301,7 @@
 }
 
 void virtqueue_reset(VirtQueue *vq, int idx) {
-<<<<<<< HEAD
-    // reserve these fields
-=======
     // Reserve these fields
->>>>>>> d72d745f
     void *addr = vq->notify_handler;
     VirtIODevice *dev = vq->dev;
     uint32_t queue_num_max = vq->queue_num_max;
@@ -406,11 +336,7 @@
     return false;
 }
 
-<<<<<<< HEAD
-static void *get_virt_addr(void *zonex_ipa, int zone_id) {
-=======
 void *get_virt_addr(void *zonex_ipa, int zone_id) {
->>>>>>> d72d745f
     int ram_idx = get_zone_ram_index(zonex_ipa, zone_id);
     return zone_mem[zone_id][ram_idx][VIRT_ADDR] -
            zone_mem[zone_id][ram_idx][ZONEX_IPA] + zonex_ipa;
@@ -458,14 +384,8 @@
 }
 
 // record one descriptor to iov.
-<<<<<<< HEAD
-static inline int descriptor2iov(int i, volatile VirtqDesc *vd,
-                                 struct iovec *iov, uint16_t *flags,
-                                 int zone_id) {
-=======
 inline int descriptor2iov(int i, volatile VirtqDesc *vd, struct iovec *iov,
                           uint16_t *flags, int zone_id, bool copy_flags) {
->>>>>>> d72d745f
     void *host_addr;
 
     host_addr = get_virt_addr((void *)vd->addr, zone_id);
@@ -473,11 +393,7 @@
     iov[i].iov_len = vd->len;
     // log_debug("vd->addr ipa is %x, iov_base is %x, iov_len is %d", vd->addr,
     // host_addr, vd->len);
-<<<<<<< HEAD
-    if (flags != NULL)
-=======
     if (copy_flags)
->>>>>>> d72d745f
         flags[i] = vd->flags;
 
     return 0;
@@ -491,16 +407,6 @@
 /// \return the len of iovs
 int process_descriptor_chain(VirtQueue *vq, uint16_t *desc_idx,
                              struct iovec **iov, uint16_t **flags,
-<<<<<<< HEAD
-                             int append_len) {
-    uint16_t next, idx;
-    volatile VirtqDesc *vdesc, *ind_table, *ind_desc;
-    int chain_len = 0, i, table_len;
-
-    idx = vq->last_avail_idx;
-
-    if (idx == vq->avail_ring->idx)
-=======
                              int append_len, bool copy_flags) {
     uint16_t next, last_avail_idx;
     volatile VirtqDesc *vdesc, *ind_table, *ind_desc;
@@ -511,25 +417,10 @@
 
     // No new requests
     if (last_avail_idx == vq->avail_ring->idx)
->>>>>>> d72d745f
         return 0;
 
     // Update to the index to be processed during this kick
     vq->last_avail_idx++;
-<<<<<<< HEAD
-    *desc_idx = next = vq->avail_ring->ring[idx & (vq->num - 1)];
-
-    // record desc chain' len to chain_len
-    for (i = 0; i < (int)vq->num; i++, next = vdesc->next) {
-        vdesc = &vq->desc_table[next];
-
-        // TODO: vdesc->len may be not chain_len, virtio specification doesn't
-        // say it.
-        if (vdesc->flags & VRING_DESC_F_INDIRECT) {
-            chain_len += vdesc->len / 16;
-            i--;
-        }
-=======
 
     // Get the index of the first available descriptor
     *desc_idx = next = vq->avail_ring->ring[last_avail_idx & (vq->num - 1)];
@@ -550,37 +441,10 @@
             i--;
         }
         // Exit if there is no next descriptor
->>>>>>> d72d745f
         if ((vdesc->flags & VRING_DESC_F_NEXT) == 0)
             break;
     }
 
-<<<<<<< HEAD
-    chain_len += i + 1, next = *desc_idx;
-
-    *iov = malloc(sizeof(struct iovec) * (chain_len + append_len));
-
-    if (flags != NULL) {
-        *flags = malloc(sizeof(uint16_t) * (chain_len + append_len));
-    }
-
-    for (i = 0; i < chain_len; i++, next = vdesc->next) {
-        vdesc = &vq->desc_table[next];
-
-        if (vdesc->flags & VRING_DESC_F_INDIRECT) {
-            ind_table = (VirtqDesc *)(get_virt_addr((void *)vdesc->addr,
-                                                    vq->dev->zone_id));
-            table_len = vdesc->len / 16;
-            log_debug("table_len is %d", table_len);
-            next = 0;
-            for (;;) {
-                log_debug("next is %d", next);
-                ind_desc = &ind_table[next];
-                descriptor2iov(i, ind_desc, *iov, flags == NULL ? NULL : *flags,
-                               vq->dev->zone_id);
-                table_len--;
-                i++;
-=======
     // Update chain length and reset next to the first descriptor
     chain_len += i + 1, next = *desc_idx;
 
@@ -611,7 +475,6 @@
                 table_len--;
                 i++;
                 // No more next descriptor
->>>>>>> d72d745f
                 if ((ind_desc->flags & VRING_DESC_F_NEXT) == 0)
                     break;
                 next = ind_desc->next;
@@ -621,14 +484,9 @@
                 break;
             }
         } else {
-<<<<<<< HEAD
-            descriptor2iov(i, vdesc, *iov, flags == NULL ? NULL : *flags,
-                           vq->dev->zone_id);
-=======
             // For a normal descriptor, copy it directly to iov
             descriptor2iov(i, vdesc, *iov, *flags, vq->dev->zone_id,
                            copy_flags);
->>>>>>> d72d745f
         }
     }
     return chain_len;
@@ -656,7 +514,6 @@
         used_idx, idx, vq->num);
 }
 
-<<<<<<< HEAD
 // function for translating virtio offset to meaning string
 static const char *virtio_mmio_reg_name(uint64_t offset) {
     switch (offset) {
@@ -731,16 +588,9 @@
 
 static uint64_t virtio_mmio_read(VirtIODevice *vdev, uint64_t offset,
                                  unsigned size) {
-    log_debug("virtio mmio read at %#x", offset);
-
-    log_info("READ  virtio mmio at offset=%#x[%s], size=%d, vdev=%p", offset,
-             virtio_mmio_reg_name(offset), size, vdev);
-
-=======
 uint64_t virtio_mmio_read(VirtIODevice *vdev, uint64_t offset, unsigned size) {
     log_debug("virtio mmio read at %#x", offset);
 
->>>>>>> d72d745f
     if (!vdev) {
         switch (offset) {
         case VIRTIO_MMIO_MAGIC_VALUE:
@@ -797,7 +647,6 @@
         log_debug("read VIRTIO_MMIO_QUEUE_READY");
         return vdev->vqs[vdev->regs.queue_sel].ready;
     case VIRTIO_MMIO_INTERRUPT_STATUS:
-<<<<<<< HEAD
         log_info("debug: (%s) current interrupt status is %d", __func__,
                  vdev->regs.interrupt_status);
 #ifdef LOONGARCH64
@@ -806,9 +655,6 @@
             "clear lvz gintc irq injection bit to avoid endless interrupt...");
         ioctl(ko_fd, HVISOR_CLEAR_INJECT_IRQ);
 #endif
-=======
-        log_debug("read VIRTIO_MMIO_INTERRUPT_STATUS");
->>>>>>> d72d745f
         if (vdev->regs.interrupt_status == 0) {
             log_error("virtio-mmio-read: interrupt status is 0, type is %d",
                       vdev->type);
@@ -842,13 +688,8 @@
     return 0;
 }
 
-<<<<<<< HEAD
-static void virtio_mmio_write(VirtIODevice *vdev, uint64_t offset,
-                              uint64_t value, unsigned size) {
-=======
 void virtio_mmio_write(VirtIODevice *vdev, uint64_t offset, uint64_t value,
                        unsigned size) {
->>>>>>> d72d745f
     log_debug("virtio mmio write at %#x, value is %#x\n", offset, value);
 
     log_info("WRITE virtio mmio at offset=%#x[%s], value=%#x, size=%d, vdev=%p",
@@ -888,16 +729,12 @@
         } else {
             regs->drv_feature |= value;
         }
-<<<<<<< HEAD
-        if (regs->drv_feature & (1ULL << VIRTIO_RING_F_EVENT_IDX)) {
-=======
 
         // If the driver frontend has activated VIRTIO_RING_F_EVENT_IDX, enable
         // the related settings
         if (regs->drv_feature & (1ULL << VIRTIO_RING_F_EVENT_IDX)) {
             log_debug("zone %d driver accepted VIRTIO_RING_F_EVENT_IDX",
                       vdev->zone_id);
->>>>>>> d72d745f
             int len = vdev->vqs_len;
             for (int i = 0; i < len; i++)
                 vqs[i].event_idx_enabled = 1;
@@ -948,21 +785,10 @@
 
         break;
     case VIRTIO_MMIO_INTERRUPT_ACK:
-<<<<<<< HEAD
-        log_info("debug: (%s) interrupt ack, value is %d, interrupt_status "
-                 "is %d, interrupt_count is %d",
-                 __func__, value, regs->interrupt_status,
-                 regs->interrupt_count);
+        log_debug("write VIRTIO_MMIO_INTERRUPT_ACK");
+
         if (value == regs->interrupt_status && regs->interrupt_count > 0) {
             regs->interrupt_count--;
-            log_info("debug: (%s) irq count -> %d", __func__,
-                     regs->interrupt_count);
-=======
-        log_debug("write VIRTIO_MMIO_INTERRUPT_ACK");
-
-        if (value == regs->interrupt_status && regs->interrupt_count > 0) {
-            regs->interrupt_count--;
->>>>>>> d72d745f
             break;
         } else if (value != regs->interrupt_status) {
             log_error("interrupt_status is not equal to ack, type is %d",
@@ -1029,11 +855,7 @@
     }
 }
 
-<<<<<<< HEAD
-static inline bool in_range(uint64_t value, uint64_t lower, uint64_t len) {
-=======
 inline bool in_range(uint64_t value, uint64_t lower, uint64_t len) {
->>>>>>> d72d745f
     return ((value >= lower) && (value < (lower + len)));
 }
 
@@ -1076,12 +898,8 @@
     vq->dev->regs.interrupt_status = VIRTIO_MMIO_INT_VRING;
     vq->dev->regs.interrupt_count++;
     pthread_mutex_unlock(&RES_MUTEX);
-<<<<<<< HEAD
-    log_debug("inject irq to device %d, vq is %d", vq->dev->type, vq->vq_idx);
-=======
     log_debug("inject irq to device %s, vq is %d",
               virtio_device_type_to_string(vq->dev->type), vq->vq_idx);
->>>>>>> d72d745f
     ioctl(ko_fd, HVISOR_FINISH_REQ);
 }
 
@@ -1092,34 +910,21 @@
     write_barrier();
 }
 
-<<<<<<< HEAD
-static int virtio_handle_req(volatile struct device_req *req) {
-=======
 int virtio_handle_req(volatile struct device_req *req) {
->>>>>>> d72d745f
     int i;
     uint64_t value = 0;
 
     // Check if the request corresponds to a virtio device in a specific zone
     for (i = 0; i < vdevs_num; ++i) {
         if ((req->src_zone == vdevs[i]->zone_id) &&
-<<<<<<< HEAD
-            in_range(req->address, vdevs[i]->base_addr, vdevs[i]->len))
-=======
             in_range(req->address, vdevs[i]->base_addr,
                      vdevs[i]->len)) // Check if memory regions overlap
->>>>>>> d72d745f
             break;
     }
 
     if (i == vdevs_num) {
-<<<<<<< HEAD
-        log_error("no matched virtio dev in zone %d, address is 0x%x",
-                  req->src_zone, req->address);
-=======
         log_warn("no matched virtio dev in zone %d, address is 0x%x",
                  req->src_zone, req->address);
->>>>>>> d72d745f
         value = virtio_mmio_read(NULL, 0, 0);
         virtio_finish_cfg_req(req->src_cpu, value);
         return -1;
@@ -1153,19 +958,12 @@
         // If a request is a control not a data request
         virtio_finish_cfg_req(req->src_cpu, value);
     }
-<<<<<<< HEAD
-=======
-
->>>>>>> d72d745f
+
     log_trace("src_zone is %d, src_cpu is %lld", req->src_zone, req->src_cpu);
     return 0;
 }
 
-<<<<<<< HEAD
-static void virtio_close() {
-=======
 void virtio_close() {
->>>>>>> d72d745f
     log_warn("virtio devices will be closed");
     destroy_event_monitor();
     for (int i = 0; i < vdevs_num; i++)
@@ -1199,16 +997,10 @@
     int signal_count = 0, proc_count = 0;
     unsigned long long count = 0;
     for (;;) {
-<<<<<<< HEAD
 #ifndef LOONGARCH64
         log_warn("signal_count is %d, proc_count is %d", signal_count,
                  proc_count);
         sigwait(&wait_set, &sig); // change to no signal irq
-=======
-        log_warn("signal_count is %d, proc_count is %d", signal_count,
-                 proc_count);
-        sigwait(&wait_set, &sig);
->>>>>>> d72d745f
         signal_count++;
         if (sig == SIGTERM) {
             virtio_close();
@@ -1217,10 +1009,7 @@
             log_error("unknown signal %d", sig);
             continue;
         }
-<<<<<<< HEAD
 #endif
-=======
->>>>>>> d72d745f
         while (1) {
             if (!is_queue_empty(req_front, virtio_bridge->req_rear)) {
                 count = 0;
@@ -1231,13 +1020,9 @@
                 req_front = (req_front + 1) & (MAX_REQ - 1);
                 virtio_bridge->req_front = req_front;
                 write_barrier();
-<<<<<<< HEAD
             }
 #ifndef LOONGARCH64
             else {
-=======
-            } else {
->>>>>>> d72d745f
                 count++;
                 if (count < 10000000)
                     continue;
@@ -1249,10 +1034,7 @@
                     break;
                 }
             }
-<<<<<<< HEAD
 #endif
-=======
->>>>>>> d72d745f
         }
     }
 }
@@ -1271,27 +1053,18 @@
 }
 
 int virtio_init() {
-<<<<<<< HEAD
-    // The higher log level is , faster virtio-blk will be.
-    int err;
-
-=======
     // The higher log level is, the faster virtio-blk will be.
     int err;
 
     // Define signal set and add all signals to the set
->>>>>>> d72d745f
     sigset_t block_mask;
     sigfillset(&block_mask);
     pthread_sigmask(SIG_BLOCK, &block_mask, NULL);
 
     // Set process name
     prctl(PR_SET_NAME, "hvisor-virtio", 0, 0, 0);
-<<<<<<< HEAD
-=======
 
     // Initialize logging
->>>>>>> d72d745f
     multithread_log_init();
     initialize_log();
 
@@ -1311,10 +1084,7 @@
     }
 
     // mmap: create shared memory
-<<<<<<< HEAD
-=======
     // Map the virtio_bridge set by the kernel module to this space
->>>>>>> d72d745f
     virtio_bridge = (struct virtio_bridge *)mmap(
         NULL, MMAP_SIZE, PROT_READ | PROT_WRITE, MAP_SHARED, ko_fd, 0);
     if (virtio_bridge == (void *)-1) {
@@ -1331,12 +1101,6 @@
     return -1;
 }
 
-<<<<<<< HEAD
-static int create_virtio_device_from_json(cJSON *device_json, int zone_id) {
-    VirtioDeviceType dev_type = VirtioTNone;
-    uint64_t base_addr = 0, len = 0;
-    uint32_t irq_id = 0;
-=======
 int create_virtio_device_from_json(cJSON *device_json, int zone_id) {
     VirtioDeviceType dev_type = VirtioTNone;
     uint64_t base_addr = 0, len = 0;
@@ -1344,7 +1108,6 @@
 
     GPURequestedState *requested_state = NULL;
 
->>>>>>> d72d745f
     char *status = cJSON_GetObjectItem(device_json, "status")->valuestring;
     if (strcmp(status, "disable") == 0)
         return 0;
@@ -1366,12 +1129,9 @@
         log_error("unknown device type %s", type);
         return -1;
     }
-<<<<<<< HEAD
-=======
 
     // Get base_addr, len, irq_id (mmio region base address and length, device
     // interrupt number)
->>>>>>> d72d745f
     base_addr = strtoul(cJSON_GetObjectItem(device_json, "addr")->valuestring,
                         NULL, 16);
     len =
@@ -1413,14 +1173,6 @@
     // Check for missing fields
     if (base_addr == 0 || len == 0 || irq_id == 0) {
         log_error("missing arguments");
-<<<<<<< HEAD
-        return -1;
-    }
-    if (!create_virtio_device(dev_type, zone_id, base_addr, len, irq_id, arg0,
-                              arg1)) {
-        log_error("create virtio device failed");
-=======
->>>>>>> d72d745f
         return -1;
     }
 
@@ -1433,11 +1185,7 @@
     return 0;
 }
 
-<<<<<<< HEAD
-static int virtio_start_from_json(char *json_path) {
-=======
 int virtio_start_from_json(char *json_path) {
->>>>>>> d72d745f
     char *buffer = NULL;
     u_int64_t file_size;
     int zone_id, num_devices = 0, err = 0, num_zones = 0;
@@ -1456,10 +1204,7 @@
         goto err_out;
     }
 
-<<<<<<< HEAD
-=======
     // Match zone information
->>>>>>> d72d745f
     for (int i = 0; i < num_zones; i++) {
         cJSON *zone_json = cJSON_GetArrayItem(zones_json, i);
         cJSON *zone_id_json = cJSON_GetObjectItem(zone_json, "id");
@@ -1473,11 +1218,8 @@
             goto err_out;
         }
         int num_mems = cJSON_GetArraySize(memory_region_json);
-<<<<<<< HEAD
-=======
 
         // Memory regions
->>>>>>> d72d745f
         for (int j = 0; j < num_mems; j++) {
             cJSON *mem_region = cJSON_GetArrayItem(memory_region_json, j);
             zone0_ipa = strtoull(
@@ -1492,10 +1234,7 @@
                 log_error("Invalid memory size");
                 continue;
             }
-<<<<<<< HEAD
-=======
             // Map from zone0_ipa
->>>>>>> d72d745f
             virt_addr = mmap(NULL, mem_size, PROT_READ | PROT_WRITE, MAP_SHARED,
                              ko_fd, (off_t)zone0_ipa);
             if (virt_addr == (void *)-1) {
@@ -1528,39 +1267,24 @@
 
 int virtio_start(int argc, char *argv[]) {
     int opt, err = 0;
-<<<<<<< HEAD
-    err = virtio_init();
-    if (err)
-        return -1;
-
-    err = virtio_start_from_json(argv[3]);
-=======
     err = virtio_init(); // Initialize virtio dependencies
     if (err)
         return -1;
 
     err = virtio_start_from_json(
         argv[3]); // Start virtio devices based on virtio_cfg_*.json
->>>>>>> d72d745f
     if (err)
         goto err_out;
 
     for (int i = 0; i < vdevs_num; i++) {
         virtio_bridge->mmio_addrs[i] = vdevs[i]->base_addr;
     }
-<<<<<<< HEAD
+
     write_barrier();
     virtio_bridge->mmio_avail = 1;
     write_barrier();
-    handle_virtio_requests();
-=======
-
-    write_barrier();
-    virtio_bridge->mmio_avail = 1;
-    write_barrier();
 
     handle_virtio_requests(); // Handle virtio requests
->>>>>>> d72d745f
     return 0;
 err_out:
     virtio_close();
