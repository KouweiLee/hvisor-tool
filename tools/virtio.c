--- conflicted
+++ resolved
@@ -1033,18 +1033,6 @@
             err = -1;
             goto err_out;
         }
-<<<<<<< HEAD
-        phys_addr = strtoull(cJSON_GetArrayItem(memory_region_json, 0)->valuestring, NULL, 16);
-        mem_size = strtoull(cJSON_GetArrayItem(memory_region_json, 1)->valuestring, NULL, 16);
-        virt_addr = mmap(NULL, mem_size, PROT_READ | PROT_WRITE, MAP_SHARED, ko_fd, (off_t) phys_addr);
-
-        log_info("[WHEATFOX] zone_id is %d, phys_addr is %p, virt_addr is %p, mem_size is %lld\n", zone_id, phys_addr, virt_addr, mem_size);
-
-        if (virt_addr == (void *)-1) {
-            log_error("mmap failed");
-            err = -1;
-            goto err_out;
-=======
         int num_mems = cJSON_GetArraySize(memory_region_json);
         for(int j=0; j<num_mems; j++) {
             cJSON *mem_region = cJSON_GetArrayItem(memory_region_json, j);
@@ -1065,7 +1053,6 @@
             zone_mem[zone_id][j][ZONE0_IPA] = zone0_ipa;
             zone_mem[zone_id][j][ZONEX_IPA] = zonex_ipa;
             zone_mem[zone_id][j][MEM_SIZE] = mem_size;
->>>>>>> c9f29704
         }
         
         num_devices = cJSON_GetArraySize(devices_json);
