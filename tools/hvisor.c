#include "hvisor.h"
#include "cJSON.h"
#include "event_monitor.h"
#include "log.h"
#include "virtio.h"
#include "zone_config.h"
#include <errno.h>
#include <fcntl.h>
#include <getopt.h>
#include <pthread.h>
#include <signal.h>
#include <stdio.h>
#include <stdlib.h>
#include <string.h>
#include <sys/ioctl.h>
#include <sys/mman.h>
#include <sys/stat.h>
#include <sys/types.h>
#include <unistd.h>

static void __attribute__((noreturn)) help(int exit_status) {
    printf("Invalid Parameters!\n");
    exit(exit_status);
}

<<<<<<< HEAD
void *read_file(const char *filename, __u64 *filesize) {
=======
void *read_file(char *filename, u_int64_t *filesize) {
>>>>>>> d72d745f
    int fd;
    struct stat st;
    void *buf;
    ssize_t len;

<<<<<<< HEAD
=======
    fd = open(filename, O_RDONLY);
>>>>>>> d72d745f
    if (fd < 0) {
        perror("read_file: open file failed");
        exit(1);
    }

    if (fstat(fd, &st) < 0) {
        perror("read_file: fstat failed");
        exit(1);
    }

    long page_size = sysconf(_SC_PAGESIZE);

    // Calculate buffer size, ensuring alignment to page boundary
    ssize_t buf_size = (st.st_size + page_size - 1) & ~(page_size - 1);

    buf = malloc(buf_size);
    memset(buf, 0, buf_size);

<<<<<<< HEAD
=======
    len = read(fd, buf, st.st_size);
>>>>>>> d72d745f
    if (len < 0) {
        perror("read_file: read failed");
        exit(1);
    }

    if (filesize)
        *filesize = len;

    close(fd);

    return buf;
}

int open_dev() {
    int fd = open("/dev/hvisor", O_RDWR);
    if (fd < 0) {
        perror("open hvisor failed");
        exit(1);
    }
    return fd;
}

// static void get_info(char *optarg, char **path, u64 *address) {
// 	char *now;
// 	*path = strtok(optarg, ",");
// 	now = strtok(NULL, "=");
// 	if (strcmp(now, "addr") == 0) {
// 		now = strtok(NULL, "=");
// 		*address = strtoull(now, NULL, 16);
// 	} else {
// 		help(1);
// 	}
// }

static __u64 load_image_to_memory(const char *path, __u64 load_paddr) {
<<<<<<< HEAD
    __u64 size, page_size, map_size;
    int fd;
    void *image_content, *virt_addr;
=======
    __u64 size, page_size,
        map_size; // Define variables: image size, page size, and map size
    int fd;       // File descriptor
    void *image_content,
        *virt_addr; // Pointers to image content and virtual address
>>>>>>> d72d745f

    fd = open_dev();
    // Load image content into memory
    image_content = read_file(path, &size);

    page_size = sysconf(_SC_PAGESIZE);
    map_size = (size + page_size - 1) & ~(page_size - 1);

    // Map the physical memory to virtual memory
    virt_addr = mmap(NULL, map_size, PROT_READ | PROT_WRITE, MAP_SHARED, fd,
                     load_paddr);
<<<<<<< HEAD

#ifdef LOONGARCH64
    virt_addr = (__u64)mmap(NULL, map_size, PROT_READ | PROT_WRITE | PROT_EXEC,
                            MAP_SHARED, fd, load_paddr);
#endif
=======
>>>>>>> d72d745f

    if (virt_addr == MAP_FAILED) {
        perror("Error mapping memory");
        exit(1);
    }

    memmove(virt_addr, image_content, map_size);

    free(image_content);
    munmap(virt_addr, map_size);

    close(fd);
    return map_size;
}

#define CHECK_JSON_NULL(json_ptr, json_name)                                   \
    if (json_ptr == NULL) {                                                    \
        fprintf(stderr, "\'%s\' is missing in json file.\n", json_name);       \
        return -1;                                                             \
    }

#define CHECK_JSON_NULL_ERR_OUT(json_ptr, json_name)                           \
    if (json_ptr == NULL) {                                                    \
        fprintf(stderr, "\'%s\' is missing in json file.\n", json_name);       \
        goto err_out;                                                          \
    }

static int parse_arch_config(cJSON *root, zone_config_t *config) {
    cJSON *arch_config_json = cJSON_GetObjectItem(root, "arch_config");
    CHECK_JSON_NULL(arch_config_json, "arch_config");
#ifdef ARM64
    cJSON *gic_version_json =
        cJSON_GetObjectItem(arch_config_json, "gic_version");
    cJSON *gicd_base_json = cJSON_GetObjectItem(arch_config_json, "gicd_base");
    cJSON *gicr_base_json = cJSON_GetObjectItem(arch_config_json, "gicr_base");
    cJSON *gits_base_json = cJSON_GetObjectItem(arch_config_json, "gits_base");
    cJSON *gicc_base_json = cJSON_GetObjectItem(arch_config_json, "gicc_base");
    cJSON *gich_base_json = cJSON_GetObjectItem(arch_config_json, "gich_base");
    cJSON *gicv_base_json = cJSON_GetObjectItem(arch_config_json, "gicv_base");
    cJSON *gicc_offset_json =
        cJSON_GetObjectItem(arch_config_json, "gicc_offset");
    cJSON *gicv_size_json = cJSON_GetObjectItem(arch_config_json, "gicv_size");
    cJSON *gich_size_json = cJSON_GetObjectItem(arch_config_json, "gich_size");
    cJSON *gicc_size_json = cJSON_GetObjectItem(arch_config_json, "gicc_size");
    cJSON *gicd_size_json = cJSON_GetObjectItem(arch_config_json, "gicd_size");
    cJSON *gicr_size_json = cJSON_GetObjectItem(arch_config_json, "gicr_size");
    cJSON *gits_size_json = cJSON_GetObjectItem(arch_config_json, "gits_size");
    CHECK_JSON_NULL(gic_version_json, "gic_version");
    CHECK_JSON_NULL(gicd_base_json, "gicd_base")
    CHECK_JSON_NULL(gicr_base_json, "gicr_base")
    CHECK_JSON_NULL(gicd_size_json, "gicd_size")
    CHECK_JSON_NULL(gicr_size_json, "gicr_size")

    char *gic_version = gic_version_json->valuestring;
    if (!strcmp(gic_version, "v2")) {
        CHECK_JSON_NULL(gicc_base_json, "gicc_base")
        CHECK_JSON_NULL(gich_base_json, "gich_base")
        CHECK_JSON_NULL(gicv_base_json, "gicv_base")
        CHECK_JSON_NULL(gicc_offset_json, "gicc_offset")
        CHECK_JSON_NULL(gicv_size_json, "gicv_size")
        CHECK_JSON_NULL(gich_size_json, "gich_size")
        CHECK_JSON_NULL(gicc_size_json, "gicc_size")
        config->arch_config.gicc_base =
            strtoull(gicc_base_json->valuestring, NULL, 16);
        config->arch_config.gich_base =
            strtoull(gich_base_json->valuestring, NULL, 16);
        config->arch_config.gicv_base =
            strtoull(gicv_base_json->valuestring, NULL, 16);
        config->arch_config.gicc_offset =
            strtoull(gicc_offset_json->valuestring, NULL, 16);
        config->arch_config.gicv_size =
            strtoull(gicv_size_json->valuestring, NULL, 16);
        config->arch_config.gich_size =
            strtoull(gich_size_json->valuestring, NULL, 16);
        config->arch_config.gicc_size =
            strtoull(gicc_size_json->valuestring, NULL, 16);
    } else if (strcmp(gic_version, "v3") != 0) {
        printf("Invalid GIC version. It should be either of v2 or v3\n");
        return -1;
    }
    if (gits_base_json == NULL || gits_size_json == NULL) {
        printf("No gits fields in arch_config.\n");
    } else {
        config->arch_config.gits_base =
            strtoull(gits_base_json->valuestring, NULL, 16);
        config->arch_config.gits_size =
            strtoull(gits_size_json->valuestring, NULL, 16);
    }

    config->arch_config.gicd_base =
        strtoull(gicd_base_json->valuestring, NULL, 16);
    config->arch_config.gicr_base =
        strtoull(gicr_base_json->valuestring, NULL, 16);
    config->arch_config.gicd_size =
        strtoull(gicd_size_json->valuestring, NULL, 16);
    config->arch_config.gicr_size =
        strtoull(gicr_size_json->valuestring, NULL, 16);
#endif

#ifdef RISCV64
    cJSON *plic_base_json = cJSON_GetObjectItem(arch_config_json, "plic_base");
    cJSON *plic_size_json = cJSON_GetObjectItem(arch_config_json, "plic_size");

    if (plic_base_json == NULL || plic_size_json == NULL) {
        fprintf(stderr, "Missing fields in arch_config.\n");
        return -1;
    }

    config->arch_config.plic_base =
        strtoull(plic_base_json->valuestring, NULL, 16);
    config->arch_config.plic_size =
        strtoull(plic_size_json->valuestring, NULL, 16);
#endif

    return 0;
}

static int parse_pci_config(cJSON *root, zone_config_t *config) {
    cJSON *pci_config_json = cJSON_GetObjectItem(root, "pci_config");
    if (pci_config_json == NULL) {
        fprintf(stderr, "No pci_config field found.\n");
        return -1;
    }

#ifdef ARM64
    cJSON *ecam_base_json = cJSON_GetObjectItem(pci_config_json, "ecam_base");
    cJSON *io_base_json = cJSON_GetObjectItem(pci_config_json, "io_base");
    cJSON *pci_io_base_json =
        cJSON_GetObjectItem(pci_config_json, "pci_io_base");
    cJSON *mem32_base_json = cJSON_GetObjectItem(pci_config_json, "mem32_base");
    cJSON *pci_mem32_base_json =
        cJSON_GetObjectItem(pci_config_json, "pci_mem32_base");
    cJSON *mem64_base_json = cJSON_GetObjectItem(pci_config_json, "mem64_base");
    cJSON *pci_mem64_base_json =
        cJSON_GetObjectItem(pci_config_json, "pci_mem64_base");
    cJSON *ecam_size_json = cJSON_GetObjectItem(pci_config_json, "ecam_size");
    cJSON *io_size_json = cJSON_GetObjectItem(pci_config_json, "io_size");
    cJSON *mem32_size_json = cJSON_GetObjectItem(pci_config_json, "mem32_size");
    cJSON *mem64_size_json = cJSON_GetObjectItem(pci_config_json, "mem64_size");

    CHECK_JSON_NULL(ecam_base_json, "ecam_base")
    CHECK_JSON_NULL(io_base_json, "io_base")
    CHECK_JSON_NULL(mem32_base_json, "mem32_base")
    CHECK_JSON_NULL(mem64_base_json, "mem64_base")
    CHECK_JSON_NULL(ecam_size_json, "ecam_size")
    CHECK_JSON_NULL(io_size_json, "io_size")
    CHECK_JSON_NULL(mem32_size_json, "mem32_size")
    CHECK_JSON_NULL(mem64_size_json, "mem64_size")
    CHECK_JSON_NULL(pci_io_base_json, "pci_io_base")
    CHECK_JSON_NULL(pci_mem32_base_json, "pci_mem32_base")
    CHECK_JSON_NULL(pci_mem64_base_json, "pci_mem64_base")

    config->pci_config.ecam_base =
        strtoull(ecam_base_json->valuestring, NULL, 16);
    config->pci_config.io_base = strtoull(io_base_json->valuestring, NULL, 16);
    config->pci_config.mem32_base =
        strtoull(mem32_base_json->valuestring, NULL, 16);
    config->pci_config.mem64_base =
        strtoull(mem64_base_json->valuestring, NULL, 16);
    config->pci_config.pci_io_base =
        strtoull(pci_io_base_json->valuestring, NULL, 16);
    config->pci_config.pci_mem32_base =
        strtoull(pci_mem32_base_json->valuestring, NULL, 16);
    config->pci_config.pci_mem64_base =
        strtoull(pci_mem64_base_json->valuestring, NULL, 16);
    config->pci_config.ecam_size =
        strtoull(ecam_size_json->valuestring, NULL, 16);
    config->pci_config.io_size = strtoull(io_size_json->valuestring, NULL, 16);
    config->pci_config.mem32_size =
        strtoull(mem32_size_json->valuestring, NULL, 16);
    config->pci_config.mem64_size =
        strtoull(mem64_size_json->valuestring, NULL, 16);
    cJSON *alloc_pci_devs_json = cJSON_GetObjectItem(root, "alloc_pci_devs");
    int num_pci_devs = cJSON_GetArraySize(alloc_pci_devs_json);
    config->num_pci_devs = num_pci_devs;
    for (int i = 0; i < num_pci_devs; i++) {
        config->alloc_pci_devs[i] =
            cJSON_GetArrayItem(alloc_pci_devs_json, i)->valueint;
    }
#endif

    return 0;
}

static int zone_start_from_json(const char *json_config_path,
                                zone_config_t *config) {
    cJSON *root = NULL;

    FILE *file = fopen(json_config_path, "r");
    if (file == NULL) {
        fprintf(stderr, "Error opening json file: %s\n", json_config_path);
        exit(1);
    }
    fseek(file, 0, SEEK_END);
    long file_size = ftell(file);
    fseek(file, 0, SEEK_SET);
    char *buffer = malloc(file_size + 1);
    if (fread(buffer, 1, file_size, file) == 0) {
        fprintf(stderr, "Error reading json file: %s\n", json_config_path);
        goto err_out;
    }
    fclose(file);
    buffer[file_size] = '\0';

    // parse JSON
    root = cJSON_Parse(buffer);
    cJSON *zone_id_json = cJSON_GetObjectItem(root, "zone_id");
    cJSON *cpus_json = cJSON_GetObjectItem(root, "cpus");
    cJSON *name_json = cJSON_GetObjectItem(root, "name");
    cJSON *memory_regions_json = cJSON_GetObjectItem(root, "memory_regions");
    cJSON *kernel_filepath_json = cJSON_GetObjectItem(root, "kernel_filepath");
    cJSON *dtb_filepath_json = cJSON_GetObjectItem(root, "dtb_filepath");
    cJSON *kernel_load_paddr_json =
        cJSON_GetObjectItem(root, "kernel_load_paddr");
    cJSON *dtb_load_paddr_json = cJSON_GetObjectItem(root, "dtb_load_paddr");
    cJSON *entry_point_json = cJSON_GetObjectItem(root, "entry_point");
    cJSON *interrupts_json = cJSON_GetObjectItem(root, "interrupts");
    cJSON *ivc_configs_json = cJSON_GetObjectItem(root, "ivc_configs");

    CHECK_JSON_NULL_ERR_OUT(zone_id_json, "zone_id")
    CHECK_JSON_NULL_ERR_OUT(cpus_json, "cpus")
    CHECK_JSON_NULL_ERR_OUT(name_json, "name")
    CHECK_JSON_NULL_ERR_OUT(memory_regions_json, "memory_regions")
    CHECK_JSON_NULL_ERR_OUT(kernel_filepath_json, "kernel_filepath")
    CHECK_JSON_NULL_ERR_OUT(dtb_filepath_json, "dtb_filepath")
    CHECK_JSON_NULL_ERR_OUT(kernel_load_paddr_json, "kernel_load_paddr")
    CHECK_JSON_NULL_ERR_OUT(dtb_load_paddr_json, "dtb_load_paddr")
    CHECK_JSON_NULL_ERR_OUT(entry_point_json, "entry_point")
    CHECK_JSON_NULL_ERR_OUT(interrupts_json, "interrupts")
    CHECK_JSON_NULL_ERR_OUT(ivc_configs_json, "ivc_configs")

    config->zone_id = zone_id_json->valueint;

    int num_cpus = cJSON_GetArraySize(cpus_json);

    for (int i = 0; i < num_cpus; i++) {
        config->cpus |= (1 << cJSON_GetArrayItem(cpus_json, i)->valueint);
    }

    int num_memory_regions = cJSON_GetArraySize(memory_regions_json);
    int num_interrupts = cJSON_GetArraySize(interrupts_json);

    if (num_memory_regions > CONFIG_MAX_MEMORY_REGIONS ||
        num_interrupts > CONFIG_MAX_INTERRUPTS) {
        fprintf(stderr, "Exceeded maximum allowed regions/interrupts.\n");
        goto err_out;
    }

    // Iterate through each memory region of the zone
    // Including memory and MMIO regions of the zone
    config->num_memory_regions = num_memory_regions;
    for (int i = 0; i < num_memory_regions; i++) {
        cJSON *region = cJSON_GetArrayItem(memory_regions_json, i);
        memory_region_t *mem_region = &config->memory_regions[i];

        const char *type_str = cJSON_GetObjectItem(region, "type")->valuestring;
        if (strcmp(type_str, "ram") == 0) {
            mem_region->type = MEM_TYPE_RAM;
        } else if (strcmp(type_str, "io") == 0) {
<<<<<<< HEAD
            mem_region->type = MEM_TYPE_IO;
        } else if (strcmp(type_str, "virtio") == 0) {
=======
            // io device
            mem_region->type = MEM_TYPE_IO;
        } else if (strcmp(type_str, "virtio") == 0) {
            // virtio device
>>>>>>> d72d745f
            mem_region->type = MEM_TYPE_VIRTIO;
        } else {
            printf("Unknown memory region type: %s\n", type_str);
            mem_region->type = -1; // invalid type
        }

        mem_region->physical_start =
            strtoull(cJSON_GetObjectItem(region, "physical_start")->valuestring,
                     NULL, 16);
        mem_region->virtual_start =
            strtoull(cJSON_GetObjectItem(region, "virtual_start")->valuestring,
                     NULL, 16);
        mem_region->size = strtoull(
            cJSON_GetObjectItem(region, "size")->valuestring, NULL, 16);

<<<<<<< HEAD
        // printf("memory_region %d: type %d, physical_start %llx, virtual_start
        // %llx, size %llx\n",
        //        i, mem_region->type, mem_region->physical_start,
        //        mem_region->virtual_start, mem_region->size);
=======
        log_debug("memory_region %d: type %d, physical_start %llx, "
                  "virtual_start %llx, size %llx\n",
                  i, mem_region->type, mem_region->physical_start,
                  mem_region->virtual_start, mem_region->size);
>>>>>>> d72d745f
    }

    config->num_interrupts = num_interrupts;
    for (int i = 0; i < num_interrupts; i++) {
        config->interrupts[i] =
            cJSON_GetArrayItem(interrupts_json, i)->valueint;
    }

    // ivc
    int num_ivc_configs = cJSON_GetArraySize(ivc_configs_json);
    config->num_ivc_configs = num_ivc_configs;
    for (int i = 0; i < num_ivc_configs; i++) {
        cJSON *ivc_config_json = cJSON_GetArrayItem(ivc_configs_json, i);
        ivc_config_t *ivc_config = &config->ivc_configs[i];
        ivc_config->ivc_id =
            cJSON_GetObjectItem(ivc_config_json, "ivc_id")->valueint;
        ivc_config->peer_id =
            cJSON_GetObjectItem(ivc_config_json, "peer_id")->valueint;
        ivc_config->shared_mem_ipa = strtoull(
            cJSON_GetObjectItem(ivc_config_json, "shared_mem_ipa")->valuestring,
            NULL, 16);
        ivc_config->control_table_ipa =
            strtoull(cJSON_GetObjectItem(ivc_config_json, "control_table_ipa")
                         ->valuestring,
                     NULL, 16);
        ivc_config->rw_sec_size = strtoull(
            cJSON_GetObjectItem(ivc_config_json, "rw_sec_size")->valuestring,
            NULL, 16);
        ivc_config->out_sec_size = strtoull(
            cJSON_GetObjectItem(ivc_config_json, "out_sec_size")->valuestring,
            NULL, 16);
        ivc_config->interrupt_num =
            cJSON_GetObjectItem(ivc_config_json, "interrupt_num")->valueint;
        ivc_config->max_peers =
            cJSON_GetObjectItem(ivc_config_json, "max_peers")->valueint;
        printf("ivc_config %d: ivc_id %d, peer_id %d, shared_mem_ipa %llx, "
               "interrupt_num %d, max_peers %d\n",
               i, ivc_config->ivc_id, ivc_config->peer_id,
               ivc_config->shared_mem_ipa, ivc_config->interrupt_num,
               ivc_config->max_peers);
    }
    config->entry_point = strtoull(entry_point_json->valuestring, NULL, 16);

    config->kernel_load_paddr =
        strtoull(kernel_load_paddr_json->valuestring, NULL, 16);

    config->dtb_load_paddr =
        strtoull(dtb_load_paddr_json->valuestring, NULL, 16);

    // Load kernel image to memory
    config->kernel_size = load_image_to_memory(
        kernel_filepath_json->valuestring,
        strtoull(kernel_load_paddr_json->valuestring, NULL, 16));

    // Load dtb to memory
    config->dtb_size = load_image_to_memory(
        dtb_filepath_json->valuestring,
        strtoull(dtb_load_paddr_json->valuestring, NULL, 16));
<<<<<<< HEAD

    // strncpy(config->kernel_args, kernel_args_json->valuestring,
    // CONFIG_KERNEL_ARGS_MAXLEN);
=======
>>>>>>> d72d745f

    // check name length
    if (strlen(name_json->valuestring) > CONFIG_NAME_MAXLEN) {
        fprintf(stderr, "Zone name too long: %s\n", name_json->valuestring);
        goto err_out;
    }
    strncpy(config->name, name_json->valuestring, CONFIG_NAME_MAXLEN);

    // Parse architecture-specific configurations (interrupts for each platform)
    if (!parse_arch_config(root, config))
        goto err_out;

    parse_pci_config(root, config);

    if (root)
        cJSON_Delete(root);
    if (buffer)
        free(buffer);

    int fd = open_dev();
    int err = ioctl(fd, HVISOR_ZONE_START, config);

    if (err)
        perror("zone_start: ioctl failed");

    close(fd);

    return 0;
err_out:
    if (root)
        cJSON_Delete(root);
    if (buffer)
        free(buffer);
    return -1;
}

// ./hvisor zone start <path_to_config_file>
static int zone_start(int argc, char *argv[]) {
<<<<<<< HEAD
=======
    int zone_id;
>>>>>>> d72d745f
    char *json_config_path = NULL;
    zone_config_t config;

    if (argc != 4) {
        help(1);
    }
    json_config_path = argv[3];

    memset(&config, 0, sizeof(zone_config_t));
    return zone_start_from_json(json_config_path, &config);
}

// ./hvisor zone shutdown -id 1
static int zone_shutdown(int argc, char *argv[]) {
    if (argc != 2 || strcmp(argv[0], "-id") != 0) {
        help(1);
    }
    __u64 zone_id;
    sscanf(argv[1], "%llu", &zone_id);
    int fd = open_dev();
    int err = ioctl(fd, HVISOR_ZONE_SHUTDOWN, zone_id);
    if (err)
        perror("zone_shutdown: ioctl failed");
    close(fd);
    return err;
}

static void print_cpu_list(__u64 cpu_mask, char *outbuf, size_t bufsize) {
    int found_cpu = 0;
    char *buf = outbuf;

<<<<<<< HEAD
    for (int i = 0; i < MAX_CPUS && buf - outbuf < (long int)bufsize; i++) {
=======
    for (int i = 0; i < MAX_CPUS && buf - outbuf < bufsize; i++) {
>>>>>>> d72d745f
        if ((cpu_mask & (1ULL << i)) != 0) {
            if (found_cpu) {
                *buf++ = ',';
                *buf++ = ' ';
            }
            snprintf(buf, bufsize - (buf - outbuf), "%d", i);
            buf += strlen(buf);
            found_cpu = 1;
        }
    }
    if (!found_cpu) {
        memcpy(outbuf, "none", 5);
    }
}

// ./hvisor zone list
<<<<<<< HEAD
static int zone_list(int argc) {
=======
static int zone_list(int argc, char *argv[]) {
>>>>>>> d72d745f
    if (argc != 0) {
        help(1);
    }
    __u64 cnt = CONFIG_MAX_ZONES;
    zone_info_t *zones = malloc(sizeof(zone_info_t) * cnt);
    zone_list_args_t args = {cnt, zones};
    // printf("zone_list: cnt %llu, zones %p\n", cnt, zones);
    int fd = open_dev();
    int ret = ioctl(fd, HVISOR_ZONE_LIST, &args);
    if (ret < 0)
        perror("zone_list: ioctl failed");

    printf("| %11s     | %10s        | %9s       |\n", "zone_id", "cpus",
           "name");

    for (int i = 0; i < ret; i++) {
        char cpu_list_str[256]; // Assuming this buffer size is enough
        memset(cpu_list_str, 0, sizeof(cpu_list_str));
        print_cpu_list(zones[i].cpus, cpu_list_str, sizeof(cpu_list_str));
        printf("| %15u | %17s | %15s |\n", zones[i].zone_id, cpu_list_str,
               zones[i].name);
    }
    free(zones);
    close(fd);
    return ret;
}

int main(int argc, char *argv[]) {
    int err = 0;

    if (argc < 2)
        help(1);

    if (strcmp(argv[1], "zone") == 0) {
        if (strcmp(argv[2], "start") == 0) {
            err = zone_start(argc, argv);
        } else if (strcmp(argv[2], "shutdown") == 0) {
            err = zone_shutdown(argc - 3, &argv[3]);
        } else if (strcmp(argv[2], "list") == 0) {
<<<<<<< HEAD
            err = zone_list(argc - 3);
=======
            err = zone_list(argc - 3, &argv[3]);
>>>>>>> d72d745f
        } else {
            help(1);
        }
    } else if (strcmp(argv[1], "virtio") == 0) {
        if (strcmp(argv[2], "start") == 0) {
            err = virtio_start(argc, argv);
        } else {
            help(1);
        }
    } else {
        help(1);
    }

    return err ? 1 : 0;
}<|MERGE_RESOLUTION|>--- conflicted
+++ resolved
@@ -23,20 +23,13 @@
     exit(exit_status);
 }
 
-<<<<<<< HEAD
-void *read_file(const char *filename, __u64 *filesize) {
-=======
 void *read_file(char *filename, u_int64_t *filesize) {
->>>>>>> d72d745f
     int fd;
     struct stat st;
     void *buf;
     ssize_t len;
 
-<<<<<<< HEAD
-=======
     fd = open(filename, O_RDONLY);
->>>>>>> d72d745f
     if (fd < 0) {
         perror("read_file: open file failed");
         exit(1);
@@ -55,10 +48,7 @@
     buf = malloc(buf_size);
     memset(buf, 0, buf_size);
 
-<<<<<<< HEAD
-=======
     len = read(fd, buf, st.st_size);
->>>>>>> d72d745f
     if (len < 0) {
         perror("read_file: read failed");
         exit(1);
@@ -94,17 +84,11 @@
 // }
 
 static __u64 load_image_to_memory(const char *path, __u64 load_paddr) {
-<<<<<<< HEAD
-    __u64 size, page_size, map_size;
-    int fd;
-    void *image_content, *virt_addr;
-=======
     __u64 size, page_size,
         map_size; // Define variables: image size, page size, and map size
     int fd;       // File descriptor
     void *image_content,
         *virt_addr; // Pointers to image content and virtual address
->>>>>>> d72d745f
 
     fd = open_dev();
     // Load image content into memory
@@ -116,14 +100,11 @@
     // Map the physical memory to virtual memory
     virt_addr = mmap(NULL, map_size, PROT_READ | PROT_WRITE, MAP_SHARED, fd,
                      load_paddr);
-<<<<<<< HEAD
 
 #ifdef LOONGARCH64
     virt_addr = (__u64)mmap(NULL, map_size, PROT_READ | PROT_WRITE | PROT_EXEC,
                             MAP_SHARED, fd, load_paddr);
 #endif
-=======
->>>>>>> d72d745f
 
     if (virt_addr == MAP_FAILED) {
         perror("Error mapping memory");
@@ -383,15 +364,10 @@
         if (strcmp(type_str, "ram") == 0) {
             mem_region->type = MEM_TYPE_RAM;
         } else if (strcmp(type_str, "io") == 0) {
-<<<<<<< HEAD
-            mem_region->type = MEM_TYPE_IO;
-        } else if (strcmp(type_str, "virtio") == 0) {
-=======
             // io device
             mem_region->type = MEM_TYPE_IO;
         } else if (strcmp(type_str, "virtio") == 0) {
             // virtio device
->>>>>>> d72d745f
             mem_region->type = MEM_TYPE_VIRTIO;
         } else {
             printf("Unknown memory region type: %s\n", type_str);
@@ -407,17 +383,10 @@
         mem_region->size = strtoull(
             cJSON_GetObjectItem(region, "size")->valuestring, NULL, 16);
 
-<<<<<<< HEAD
-        // printf("memory_region %d: type %d, physical_start %llx, virtual_start
-        // %llx, size %llx\n",
-        //        i, mem_region->type, mem_region->physical_start,
-        //        mem_region->virtual_start, mem_region->size);
-=======
         log_debug("memory_region %d: type %d, physical_start %llx, "
                   "virtual_start %llx, size %llx\n",
                   i, mem_region->type, mem_region->physical_start,
                   mem_region->virtual_start, mem_region->size);
->>>>>>> d72d745f
     }
 
     config->num_interrupts = num_interrupts;
@@ -476,12 +445,6 @@
     config->dtb_size = load_image_to_memory(
         dtb_filepath_json->valuestring,
         strtoull(dtb_load_paddr_json->valuestring, NULL, 16));
-<<<<<<< HEAD
-
-    // strncpy(config->kernel_args, kernel_args_json->valuestring,
-    // CONFIG_KERNEL_ARGS_MAXLEN);
-=======
->>>>>>> d72d745f
 
     // check name length
     if (strlen(name_json->valuestring) > CONFIG_NAME_MAXLEN) {
@@ -520,10 +483,7 @@
 
 // ./hvisor zone start <path_to_config_file>
 static int zone_start(int argc, char *argv[]) {
-<<<<<<< HEAD
-=======
     int zone_id;
->>>>>>> d72d745f
     char *json_config_path = NULL;
     zone_config_t config;
 
@@ -555,11 +515,7 @@
     int found_cpu = 0;
     char *buf = outbuf;
 
-<<<<<<< HEAD
-    for (int i = 0; i < MAX_CPUS && buf - outbuf < (long int)bufsize; i++) {
-=======
     for (int i = 0; i < MAX_CPUS && buf - outbuf < bufsize; i++) {
->>>>>>> d72d745f
         if ((cpu_mask & (1ULL << i)) != 0) {
             if (found_cpu) {
                 *buf++ = ',';
@@ -576,11 +532,7 @@
 }
 
 // ./hvisor zone list
-<<<<<<< HEAD
-static int zone_list(int argc) {
-=======
 static int zone_list(int argc, char *argv[]) {
->>>>>>> d72d745f
     if (argc != 0) {
         help(1);
     }
@@ -620,11 +572,7 @@
         } else if (strcmp(argv[2], "shutdown") == 0) {
             err = zone_shutdown(argc - 3, &argv[3]);
         } else if (strcmp(argv[2], "list") == 0) {
-<<<<<<< HEAD
-            err = zone_list(argc - 3);
-=======
             err = zone_list(argc - 3, &argv[3]);
->>>>>>> d72d745f
         } else {
             help(1);
         }
