--- conflicted
+++ resolved
@@ -24,12 +24,8 @@
     exit(exit_status);
 }
 
-<<<<<<< HEAD
-static void *read_file(const char *filename, __u64 *filesize)
-{
-=======
-void* read_file(char* filename, u_int64_t* filesize) {
->>>>>>> 89466736
+void *read_file(char* filename, u_int64_t* filesize)
+{
     int fd;
     struct stat st;
     void *buf;
@@ -75,7 +71,6 @@
     return fd;
 }
 
-<<<<<<< HEAD
 // static void get_info(char *optarg, char **path, u64 *address) {
 // 	char *now;
 // 	*path = strtok(optarg, ",");
@@ -94,21 +89,7 @@
     int fd;
     void *image_content, *virt_addr;
 
-    fd = open("/dev/hvisor", O_RDWR | O_SYNC);
-    if (fd < 0)
-    {
-        perror("Error opening /dev/mem");
-        exit(1);
-    }
-
-=======
-static u64 load_image_to_memory(const char *path, u64 load_paddr) {
-    u64 size, page_size, map_size;
-    int fd;
-    void *image_content, *virt_addr;
-
     fd = open_dev();
->>>>>>> 89466736
     // Load image content into memory
     image_content = read_file(path, &size);
 
@@ -116,20 +97,13 @@
     map_size = (size + page_size - 1) & ~(page_size - 1);
 
     // Map the physical memory to virtual memory
-<<<<<<< HEAD
-    virt_addr = mmap(NULL, map_size, PROT_READ | PROT_WRITE, MAP_SHARED, fd, load_paddr);
-
-    if (virt_addr == MAP_FAILED)
-    {
-=======
 	#ifdef ARM64
-    virt_addr = (u64)mmap(NULL, map_size, PROT_READ | PROT_WRITE | PROT_EXEC, MAP_SHARED, fd, load_paddr);
+    virt_addr = (__u64)mmap(NULL, map_size, PROT_READ | PROT_WRITE | PROT_EXEC, MAP_SHARED, fd, load_paddr);
 	#endif
 	#ifdef RISCV64
-    virt_addr = (u64)mmap(NULL, map_size, PROT_READ | PROT_WRITE , MAP_SHARED, fd, load_paddr);
+    virt_addr = (__u64)mmap(NULL, map_size, PROT_READ | PROT_WRITE , MAP_SHARED, fd, load_paddr);
     #endif
 	if (virt_addr == MAP_FAILED) {
->>>>>>> 89466736
         perror("Error mapping memory");
         exit(1);
     }
@@ -290,16 +264,9 @@
 }
 
 // ./hvisor zone start <path_to_config_file>
-<<<<<<< HEAD
-static int zone_start(int argc, char *argv[])
-{
-    int fd, err, opt, zone_id;
-    char *image_path = NULL, *dtb_filepath = NULL, *json_config_path = NULL;
-=======
 static int zone_start(int argc, char *argv[]) {
     int zone_id;
 	char *json_config_path = NULL;
->>>>>>> 89466736
     zone_config_t config;
 
     if (argc != 4)
