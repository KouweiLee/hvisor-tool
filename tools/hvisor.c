--- conflicted
+++ resolved
@@ -97,19 +97,11 @@
     map_size = (size + page_size - 1) & ~(page_size - 1);
 
     // Map the physical memory to virtual memory
-<<<<<<< HEAD
-	#ifdef ARM64
-    virt_addr = (__u64)mmap(NULL, map_size, PROT_READ | PROT_WRITE , MAP_SHARED, fd, load_paddr);
-	#endif
-	#ifdef RISCV64
-    virt_addr = (__u64)mmap(NULL, map_size, PROT_READ | PROT_WRITE , MAP_SHARED, fd, load_paddr);
-    #endif
+    virt_addr = mmap(NULL, map_size, PROT_READ | PROT_WRITE , MAP_SHARED, fd, load_paddr);
+
     #ifdef LOONGARCH64
     virt_addr = (__u64)mmap(NULL, map_size, PROT_READ | PROT_WRITE | PROT_EXEC, MAP_SHARED, fd, load_paddr);
     #endif
-=======
-    virt_addr = mmap(NULL, map_size, PROT_READ | PROT_WRITE , MAP_SHARED, fd, load_paddr);
->>>>>>> e01eb074
 
 	if (virt_addr == MAP_FAILED) {
         perror("Error mapping memory");
