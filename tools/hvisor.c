#include <stdio.h>
#include <stdlib.h>
#include <string.h>
#include <sys/types.h>
#include <sys/stat.h>
#include <fcntl.h>
#include <unistd.h>
#include <sys/ioctl.h>
#include <sys/mman.h>
#include <signal.h>
#include <pthread.h>
#include <errno.h>
#include <getopt.h>
#include "hvisor.h"
#include "virtio.h"
#include "log.h"
#include "event_monitor.h"
#include "cJSON.h"
#include "zone_config.h"

static void __attribute__((noreturn)) help(int exit_status) {
    printf("Invalid Parameters!\n");
    exit(exit_status);
}

static void* read_file(char* filename, unsigned long long* filesize){
    int fd;
    struct stat st;
    void *buf;
    ssize_t len;
    fd = open(filename, O_RDONLY);

    if(fd < 0) {
        perror("read_file: open file failed");
        exit(1);
    }

    if (fstat(fd, &st) < 0) {
        perror("read_file: fstat failed");
        exit(1);
    }
	long page_size = sysconf(_SC_PAGESIZE);
	ssize_t buf_size = (st.st_size + page_size - 1) & ~(page_size - 1);
    buf = malloc(buf_size);
    memset(buf, 0, buf_size);
	len = read(fd, buf, st.st_size);
	printf("len is %ld, st_size is %ld\n", len, st.st_size);

    if (len < 0) {
        perror("read_file: read failed");
        exit(1);
    }
    if (filesize)
        *filesize = len;
    close(fd);
    return buf;
}

int open_dev() {
    int fd = open("/dev/hvisor", O_RDWR);
    if (fd < 0) {
        perror("open hvisor failed");
        exit(1);
    }
    return fd;
}

// static void get_info(char *optarg, char **path, unsigned long long *address) {
// 	char *now;
// 	*path = strtok(optarg, ",");
// 	now = strtok(NULL, "=");
// 	if (strcmp(now, "addr") == 0) {
// 		now = strtok(NULL, "=");
// 		*address = strtoull(now, NULL, 16);
// 	} else {
// 		help(1);
// 	}
// }

static void load_image_to_memory(const char *path, unsigned long long load_paddr) {
    unsigned long long size, page_size, map_size;
    int fd;
    void *image_content, *virt_addr;

    fd = open("/dev/mem", O_RDWR | O_SYNC);
    if (fd < 0) {
        perror("Error opening /dev/mem");
        exit(1);
    }
    
    // Load image content into memory
    image_content = read_file(path, &size);

    page_size = sysconf(_SC_PAGESIZE);
    map_size = (size + page_size - 1) & ~(page_size - 1);

    printf("mapping physical address 0x%llx, size 0x%llx\n", load_paddr, map_size);

    // Map the physical memory to virtual memory
    virt_addr = (unsigned long long)mmap(NULL, map_size, PROT_READ | PROT_WRITE, MAP_SHARED, fd, load_paddr);

    if (virt_addr == MAP_FAILED) {
        perror("Error mapping memory");
        exit(1);
    }

	printf("virt_addr is %p\n", virt_addr);
    memmove(virt_addr, image_content, map_size);
    printf("memcpy done\n");

    free(image_content);
    munmap(virt_addr, map_size);

    close(fd);
}

static int zone_start_from_json(const char *json_config_path, zone_config_t *config) {
    FILE *file = fopen(json_config_path, "r");
    if (file == NULL) {
        perror("Error opening file");
        exit(1);
    }
    fseek(file, 0, SEEK_END);
    long file_size = ftell(file);
    fseek(file, 0, SEEK_SET);
    char *buffer = malloc(file_size + 1);
    fread(buffer, 1, file_size, file);
    fclose(file);
    buffer[file_size] = '\0';

    // parse JSON
    printf("ok1\n");
    cJSON *root = cJSON_Parse(buffer);
    cJSON *zone_id_json = cJSON_GetObjectItem(root, "zone_id");
    cJSON *cpus_json = cJSON_GetObjectItem(root, "cpus");
    cJSON *memory_regions_json = cJSON_GetObjectItem(root, "memory_regions");
    cJSON *kernel_filepath_json = cJSON_GetObjectItem(root, "kernel_filepath");
    cJSON *dtb_filepath_json = cJSON_GetObjectItem(root, "dtb_filepath");
    cJSON *kernel_load_paddr_json = cJSON_GetObjectItem(root, "kernel_load_paddr");
    cJSON *dtb_load_paddr_json = cJSON_GetObjectItem(root, "dtb_load_paddr");
    cJSON *entry_point_json = cJSON_GetObjectItem(root, "entry_point");
    cJSON *kernel_args_json = cJSON_GetObjectItem(root, "kernel_args");
    cJSON *interrupts_json = cJSON_GetObjectItem(root, "interrupts");

    config->zone_id = zone_id_json->valueint;

    int num_cpus = cJSON_GetArraySize(cpus_json);

    for (int i = 0; i < num_cpus; i++) {
        config->cpus |= (1 << cJSON_GetArrayItem(cpus_json, i)->valueint);
    }

    int num_memory_regions = cJSON_GetArraySize(memory_regions_json);
    int num_interrupts = cJSON_GetArraySize(interrupts_json);

    if (num_memory_regions > CONFIG_MAX_MEMORY_REGIONS || num_interrupts > CONFIG_MAX_INTERRUPTS) {
        fprintf(stderr, "Exceeded maximum allowed regions/interrupts.\n");
        cJSON_Delete(root);
        fclose(file);
        free(buffer);
        return -1;
    }

    config->num_memory_regions = num_memory_regions;
    for (int i = 0; i < num_memory_regions; i++) {
        cJSON *region = cJSON_GetArrayItem(memory_regions_json, i);
        memory_region_t *mem_region = &config->memory_regions[i];

        const char *type_str = cJSON_GetObjectItem(region, "type")->valuestring;
        if (strcmp(type_str, "ram") == 0) {
            mem_region->type = MEM_TYPE_RAM;
        } else if (strcmp(type_str, "io") == 0) {
            mem_region->type = MEM_TYPE_IO;
        } else {
            printf("Unknown memory region type: %s\n", type_str);
            mem_region->type = -1; // invalid type
        }

        mem_region->physical_start = strtoull(cJSON_GetObjectItem(region, "physical_start")->valuestring, NULL, 16);
        mem_region->virtual_start = strtoull(cJSON_GetObjectItem(region, "virtual_start")->valuestring, NULL, 16);
        mem_region->size = strtoull(cJSON_GetObjectItem(region, "size")->valuestring, NULL, 16);

        printf("memory_region %d: type %d, physical_start %llx, virtual_start %llx, size %llx\n",
            i, mem_region->type, mem_region->physical_start, mem_region->virtual_start, mem_region->size);
    }

    config->num_interrupts = num_interrupts;
    for (int i = 0; i < num_interrupts; i++) {
        config->interrupts[i] = cJSON_GetArrayItem(interrupts_json, i)->valueint;
    }

    config->entry_point = strtoull(entry_point_json->valuestring, NULL, 16);
    printf("entry_point is %llx\n", config->entry_point);

    config->dtb_load_paddr = strtoull(dtb_load_paddr_json->valuestring, NULL, 16);
    printf("dtb_load_paddr is %llx\n", config->dtb_load_paddr);
    // strncpy(config->kernel_args, kernel_args_json->valuestring, CONFIG_KERNEL_ARGS_MAXLEN);

    // Load kernel image to memory
    load_image_to_memory(kernel_filepath_json->valuestring, strtoull(kernel_load_paddr_json->valuestring, NULL, 16));

    // Load dtb to memory
    load_image_to_memory(dtb_filepath_json->valuestring, strtoull(dtb_load_paddr_json->valuestring, NULL, 16));

    cJSON_Delete(root);  // delete cJSON object
    free(buffer);

    int fd = open_dev();
    int err = ioctl(fd, HVISOR_ZONE_START, config);
    // if (err)
    //     perror("zone_start: ioctl failed");
    // close(fd);
    // free(images);
    // free(zone_load);

    return 0;
}

// ./hvisor zone start <path_to_config_file>
static int zone_start(int argc, char *argv[]) {
<<<<<<< HEAD
=======
	static struct option long_options[] = {
		{"kernel", required_argument, 0, 'k'},
		{"dtb", required_argument, 0, 'd'},
		{"id", required_argument, 0, 'i'},
		{0, 0, 0, 0}
	};
	char *optstring = "k:d:i:";

	struct hvisor_zone_info *zone_info;
>>>>>>> 3478fc67
    int fd, err, opt, zone_id;
	char *image_path = NULL, *dtb_filepath = NULL, *json_config_path = NULL;
    zone_config_t config;
	unsigned long long image_address, dtb_address;
<<<<<<< HEAD

	if (argc != 4) {
		help(1);
	}
	json_config_path = argv[3];

	printf("config_path is %s\n", json_config_path);

    memset(&config, 0, sizeof(zone_config_t));
	zone_start_from_json(json_config_path, &config);

    return 0;
=======
	unsigned long long virt_addrs[2], phys_addrs[2], image_sizes[2];
	zone_id = 0;
	image_address = dtb_address = 0;

	while ((opt = getopt_long(argc, argv, optstring, long_options, NULL)) != -1) {
		switch (opt) {
			case 'k':
				get_info(optarg, &image_path, &image_address);
				break;
			case 'd':
				get_info(optarg, &dtb_path, &dtb_address);
				break;
			case 'i':
				sscanf(optarg, "%d", &zone_id);
				break;
			default:
				help(1);
		}
	}
	if (image_path == NULL || dtb_path == NULL || zone_id == 0 || image_address == 0 || dtb_address == 0) {
		help(1);
	}
	zone_info = malloc(sizeof(struct hvisor_zone_info));
	zone_info->zone_id = zone_id;
	zone_info->image_phys_addr = phys_addrs[0] = image_address;
	zone_info->dtb_phys_addr = phys_addrs[1] = dtb_address;

    virt_addrs[0] = (unsigned long long) read_file(image_path, &image_sizes[0]);
    virt_addrs[1] = (unsigned long long) read_file(dtb_path, &image_sizes[1]);
	
	zone_info->image_size = image_sizes[0];
	zone_info->dtb_size = image_sizes[1];
	long page_size = sysconf(_SC_PAGESIZE);
    if (page_size == -1) {
        perror("sysconf");
        exit(EXIT_FAILURE);
    }
	int mem_fd = open("/dev/hvisor", O_RDWR);
	if(mem_fd < 0) {
		printf("open hvisor failed\n");
		exit(1);
	}
	for(int i = 0; i < 2; i++) {
		size_t map_size = (image_sizes[i] + page_size - 1) & ~(page_size - 1);
		void *virt_addr = mmap(NULL, map_size, PROT_READ | PROT_WRITE | PROT_EXEC, MAP_SHARED, mem_fd, phys_addrs[i]);
		memcpy(virt_addr, (void *)virt_addrs[i], map_size);
		if(munmap(virt_addr, map_size) == -1) {
			printf("munmap failed\n");
		}
        free((void*) virt_addrs[i]);
	}
	close(mem_fd);

	printf("success to map kernel and dtb to target address\n");
    fd = open_dev();
    err = ioctl(fd, HVISOR_ZONE_START, zone_info);
    if (err)
        perror("zone_start: ioctl failed");
    close(fd);
    return err;
>>>>>>> 3478fc67
}

// ./hvisor zone shutdown -id 1
static int zone_shutdown(int argc, char *argv[]) {
	if (argc != 2 || strcmp(argv[0], "-id") != 0) {
        help(1);
	}
	__u64 zone_id;
	sscanf(argv[1], "%llu", &zone_id);
	int fd = open_dev();
	int err = ioctl(fd, HVISOR_ZONE_SHUTDOWN, zone_id);
	if (err)
		perror("zone_shutdown: ioctl failed");
	close(fd);
	return err;
}

int main(int argc, char *argv[])
{
    int err;

    if (argc < 2)
        help(1);

    if (strcmp(argv[1], "zone") == 0 && strcmp(argv[2], "start") == 0) {
        err = zone_start(argc, argv);
    } else if (strcmp(argv[1], "zone") == 0 && strcmp(argv[2], "shutdown") == 0){
		err = zone_shutdown(argc - 3, &argv[3]);
	}else if (strcmp(argv[1], "virtio") == 0 && strcmp(argv[2], "start") == 0) {
        err = virtio_start(argc, argv);
    } else {
        help(1);
    }

    return err ? 1 : 0;
}


<|MERGE_RESOLUTION|>--- conflicted
+++ resolved
@@ -23,7 +23,7 @@
     exit(exit_status);
 }
 
-static void* read_file(char* filename, unsigned long long* filesize){
+static void* read_file(char* filename, u64* filesize) {
     int fd;
     struct stat st;
     void *buf;
@@ -65,7 +65,7 @@
     return fd;
 }
 
-// static void get_info(char *optarg, char **path, unsigned long long *address) {
+// static void get_info(char *optarg, char **path, u64 *address) {
 // 	char *now;
 // 	*path = strtok(optarg, ",");
 // 	now = strtok(NULL, "=");
@@ -77,8 +77,8 @@
 // 	}
 // }
 
-static void load_image_to_memory(const char *path, unsigned long long load_paddr) {
-    unsigned long long size, page_size, map_size;
+static u64 load_image_to_memory(const char *path, u64 load_paddr) {
+    u64 size, page_size, map_size;
     int fd;
     void *image_content, *virt_addr;
 
@@ -97,7 +97,7 @@
     printf("mapping physical address 0x%llx, size 0x%llx\n", load_paddr, map_size);
 
     // Map the physical memory to virtual memory
-    virt_addr = (unsigned long long)mmap(NULL, map_size, PROT_READ | PROT_WRITE, MAP_SHARED, fd, load_paddr);
+    virt_addr = (u64)mmap(NULL, map_size, PROT_READ | PROT_WRITE, MAP_SHARED, fd, load_paddr);
 
     if (virt_addr == MAP_FAILED) {
         perror("Error mapping memory");
@@ -112,6 +112,7 @@
     munmap(virt_addr, map_size);
 
     close(fd);
+    return map_size;
 }
 
 static int zone_start_from_json(const char *json_config_path, zone_config_t *config) {
@@ -129,7 +130,6 @@
     buffer[file_size] = '\0';
 
     // parse JSON
-    printf("ok1\n");
     cJSON *root = cJSON_Parse(buffer);
     cJSON *zone_id_json = cJSON_GetObjectItem(root, "zone_id");
     cJSON *cpus_json = cJSON_GetObjectItem(root, "cpus");
@@ -171,6 +171,8 @@
             mem_region->type = MEM_TYPE_RAM;
         } else if (strcmp(type_str, "io") == 0) {
             mem_region->type = MEM_TYPE_IO;
+        } else if (strcmp(type_str, "virtio") == 0) {
+            mem_region->type = MEM_TYPE_VIRTIO;
         } else {
             printf("Unknown memory region type: %s\n", type_str);
             mem_region->type = -1; // invalid type
@@ -192,15 +194,19 @@
     config->entry_point = strtoull(entry_point_json->valuestring, NULL, 16);
     printf("entry_point is %llx\n", config->entry_point);
 
+    config->kernel_load_paddr = strtoull(kernel_load_paddr_json->valuestring, NULL, 16);
+    printf("kernel_load_paddr is %llx\n", config->kernel_load_paddr);
+
     config->dtb_load_paddr = strtoull(dtb_load_paddr_json->valuestring, NULL, 16);
     printf("dtb_load_paddr is %llx\n", config->dtb_load_paddr);
+
+    // Load kernel image to memory
+    config->kernel_size = load_image_to_memory(kernel_filepath_json->valuestring, strtoull(kernel_load_paddr_json->valuestring, NULL, 16));
+
+    // Load dtb to memory
+    config->dtb_size = load_image_to_memory(dtb_filepath_json->valuestring, strtoull(dtb_load_paddr_json->valuestring, NULL, 16));
+
     // strncpy(config->kernel_args, kernel_args_json->valuestring, CONFIG_KERNEL_ARGS_MAXLEN);
-
-    // Load kernel image to memory
-    load_image_to_memory(kernel_filepath_json->valuestring, strtoull(kernel_load_paddr_json->valuestring, NULL, 16));
-
-    // Load dtb to memory
-    load_image_to_memory(dtb_filepath_json->valuestring, strtoull(dtb_load_paddr_json->valuestring, NULL, 16));
 
     cJSON_Delete(root);  // delete cJSON object
     free(buffer);
@@ -218,23 +224,10 @@
 
 // ./hvisor zone start <path_to_config_file>
 static int zone_start(int argc, char *argv[]) {
-<<<<<<< HEAD
-=======
-	static struct option long_options[] = {
-		{"kernel", required_argument, 0, 'k'},
-		{"dtb", required_argument, 0, 'd'},
-		{"id", required_argument, 0, 'i'},
-		{0, 0, 0, 0}
-	};
-	char *optstring = "k:d:i:";
-
-	struct hvisor_zone_info *zone_info;
->>>>>>> 3478fc67
     int fd, err, opt, zone_id;
 	char *image_path = NULL, *dtb_filepath = NULL, *json_config_path = NULL;
     zone_config_t config;
-	unsigned long long image_address, dtb_address;
-<<<<<<< HEAD
+	u64 image_address, dtb_address;
 
 	if (argc != 4) {
 		help(1);
@@ -247,68 +240,6 @@
 	zone_start_from_json(json_config_path, &config);
 
     return 0;
-=======
-	unsigned long long virt_addrs[2], phys_addrs[2], image_sizes[2];
-	zone_id = 0;
-	image_address = dtb_address = 0;
-
-	while ((opt = getopt_long(argc, argv, optstring, long_options, NULL)) != -1) {
-		switch (opt) {
-			case 'k':
-				get_info(optarg, &image_path, &image_address);
-				break;
-			case 'd':
-				get_info(optarg, &dtb_path, &dtb_address);
-				break;
-			case 'i':
-				sscanf(optarg, "%d", &zone_id);
-				break;
-			default:
-				help(1);
-		}
-	}
-	if (image_path == NULL || dtb_path == NULL || zone_id == 0 || image_address == 0 || dtb_address == 0) {
-		help(1);
-	}
-	zone_info = malloc(sizeof(struct hvisor_zone_info));
-	zone_info->zone_id = zone_id;
-	zone_info->image_phys_addr = phys_addrs[0] = image_address;
-	zone_info->dtb_phys_addr = phys_addrs[1] = dtb_address;
-
-    virt_addrs[0] = (unsigned long long) read_file(image_path, &image_sizes[0]);
-    virt_addrs[1] = (unsigned long long) read_file(dtb_path, &image_sizes[1]);
-	
-	zone_info->image_size = image_sizes[0];
-	zone_info->dtb_size = image_sizes[1];
-	long page_size = sysconf(_SC_PAGESIZE);
-    if (page_size == -1) {
-        perror("sysconf");
-        exit(EXIT_FAILURE);
-    }
-	int mem_fd = open("/dev/hvisor", O_RDWR);
-	if(mem_fd < 0) {
-		printf("open hvisor failed\n");
-		exit(1);
-	}
-	for(int i = 0; i < 2; i++) {
-		size_t map_size = (image_sizes[i] + page_size - 1) & ~(page_size - 1);
-		void *virt_addr = mmap(NULL, map_size, PROT_READ | PROT_WRITE | PROT_EXEC, MAP_SHARED, mem_fd, phys_addrs[i]);
-		memcpy(virt_addr, (void *)virt_addrs[i], map_size);
-		if(munmap(virt_addr, map_size) == -1) {
-			printf("munmap failed\n");
-		}
-        free((void*) virt_addrs[i]);
-	}
-	close(mem_fd);
-
-	printf("success to map kernel and dtb to target address\n");
-    fd = open_dev();
-    err = ioctl(fd, HVISOR_ZONE_START, zone_info);
-    if (err)
-        perror("zone_start: ioctl failed");
-    close(fd);
-    return err;
->>>>>>> 3478fc67
 }
 
 // ./hvisor zone shutdown -id 1
